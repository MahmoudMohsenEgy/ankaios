// Copyright (c) 2023 Elektrobit Automotive GmbH
//
// This program and the accompanying materials are made available under the
// terms of the Apache License, Version 2.0 which is available at
// https://www.apache.org/licenses/LICENSE-2.0.
//
// Unless required by applicable law or agreed to in writing, software
// distributed under the License is distributed on an "AS IS" BASIS, WITHOUT
// WARRANTIES OR CONDITIONS OF ANY KIND, either express or implied. See the
// License for the specific language governing permissions and limitations
// under the License.
//
// SPDX-License-Identifier: Apache-2.0

mod cycle_check;
mod delete_graph;
mod server_state;

use common::commands::{CompleteState, Request, UpdateWorkload};
use common::from_server_interface::{FromServerReceiver, FromServerSender};
use common::std_extensions::IllegalStateResult;
use common::to_server_interface::{ToServerReceiver, ToServerSender};

#[cfg_attr(test, mockall_double::double)]
use server_state::ServerState;

use crate::workload_state_db::WorkloadStateDB;
use common::{
    from_server_interface::{FromServer, FromServerInterface},
    to_server_interface::ToServer,
};

use tokio::sync::mpsc::channel;

pub type ToServerChannel = (ToServerSender, ToServerReceiver);
pub type FromServerChannel = (FromServerSender, FromServerReceiver);

pub fn create_to_server_channel(capacity: usize) -> ToServerChannel {
    channel::<ToServer>(capacity)
}
pub fn create_from_server_channel(capacity: usize) -> FromServerChannel {
    channel::<FromServer>(capacity)
}

pub struct AnkaiosServer {
    // [impl->swdd~server-uses-async-channels~1]
    receiver: ToServerReceiver,
    // [impl->swdd~communication-to-from-server-middleware~1]
    to_agents: FromServerSender,
    server_state: ServerState,
    workload_state_db: WorkloadStateDB,
}

impl AnkaiosServer {
    pub fn new(receiver: ToServerReceiver, to_agents: FromServerSender) -> Self {
        AnkaiosServer {
            receiver,
            to_agents,
            server_state: ServerState::default(),
            workload_state_db: WorkloadStateDB::default(),
        }
    }

    pub async fn start(&mut self, startup_state: Option<CompleteState>) -> Result<(), String> {
        if let Some(state) = startup_state {
            match self.server_state.update(state, vec![]) {
                Ok(Some((added_workloads, deleted_workloads))) => {
                    let from_server_command = FromServer::UpdateWorkload(UpdateWorkload {
                        added_workloads,
                        deleted_workloads,
                    });
                    log::info!("Starting...");
                    self.to_agents
                        .send(from_server_command)
                        .await
                        .unwrap_or_illegal_state();
                }
                Ok(None) => log::info!("No initial workloads to send to agents."),
                Err(err) => {
                    // [impl->swdd~server-fails-on-invalid-startup-state~1]
                    return Err(err.to_string());
                }
            }
        } else {
            // [impl->swdd~server-starts-without-startup-config~1]
            log::info!("No startup state provided -> waiting for new workloads from the CLI");
        }
        self.listen_to_agents().await;
        Ok(())
    }

    async fn listen_to_agents(&mut self) {
        log::debug!("Start listening to agents...");
        while let Some(to_server_command) = self.receiver.recv().await {
            match to_server_command {
                ToServer::AgentHello(method_obj) => {
                    log::info!("Received AgentHello from '{}'", method_obj.agent_name);

                    // [impl->swdd~server-informs-a-newly-connected-agent-workload-states~1]
                    // [impl->swdd~server-sends-all-workload-states-on-agent-connect~1]
                    let workload_states = self
                        .workload_state_db
                        .get_workload_state_excluding_agent(&method_obj.agent_name);

                    if !workload_states.is_empty() {
                        log::debug!(
                            "Sending initial UpdateWorkloadState to agent '{}' with workload states: '{:?}'",
                            method_obj.agent_name,
                            workload_states,
                        );

                        self.to_agents
                            .update_workload_state(workload_states)
                            .await
                            .unwrap_or_illegal_state();
                    } else {
                        log::debug!("No workload states to send.");
                    }

                    // Send this agent all workloads in the current state which are assigned to him
                    // [impl->swdd~agent-from-agent-field~1]
                    let added_workloads = self
                        .server_state
                        .get_workloads_for_agent(&method_obj.agent_name);

                    log::debug!(
                        "Sending initial UpdateWorkload to agent '{}' with added workloads: '{:?}'",
                        method_obj.agent_name,
                        added_workloads,
                    );

                    // [impl->swdd~server-sends-all-workloads-on-start~1]
                    self.to_agents
                        .update_workload(
                            added_workloads,
                            // It's a newly connected agent, no need to delete anything.
                            vec![],
                        )
                        .await
                        .unwrap_or_illegal_state();
<<<<<<< HEAD
=======

                    // [impl->swdd~server-informs-a-newly-connected-agent-workload-states~1]
                    let workload_states = self
                        .workload_state_db
                        .get_workload_state_excluding_agent(&method_obj.agent_name);

                    if !workload_states.is_empty() {
                        log::debug!(
                            "Sending initial UpdateWorkloadState to agent '{}' with workload states: '{:?}'",
                            method_obj.agent_name,
                            workload_states,
                        );

                        self.to_agents
                            .update_workload_state(workload_states)
                            .await
                            .unwrap_or_illegal_state();
                    } else {
                        log::debug!("No workload states to send.");
                    }
>>>>>>> ff396bc2
                }
                ToServer::AgentGone(method_obj) => {
                    log::debug!("Received AgentGone from '{}'", method_obj.agent_name);
                    // [impl->swdd~server-set-workload-state-on-disconnect~1]
                    self.workload_state_db
                        .agent_disconnected(&method_obj.agent_name);

                    // communicate the workload execution states to other agents
                    // [impl->swdd~server-distribute-workload-state-on-disconnect~1]
                    self.to_agents
                        .update_workload_state(
                            self.workload_state_db
                                .get_workload_state_for_agent(&method_obj.agent_name),
                        )
                        .await
                        .unwrap_or_illegal_state();
                }
                // [impl->swdd~server-provides-update-current-state-interface~1]
                ToServer::Request(Request {
                    request_id,
                    request_content,
                }) => match request_content {
                    // [impl->swdd~server-provides-interface-get-complete-state~1]
                    // [impl->swdd~server-includes-id-in-control-interface-response~1]
                    common::commands::RequestContent::CompleteStateRequest(
                        complete_state_request,
                    ) => {
                        log::debug!(
                            "Received CompleteStateRequest with id '{}' and field mask: '{:?}'",
                            request_id,
                            complete_state_request.field_mask
                        );
                        match self.server_state.get_complete_state_by_field_mask(
                            &complete_state_request,
                            &self.workload_state_db,
                        ) {
                            Ok(complete_state) => self
                                .to_agents
                                .complete_state(request_id, complete_state)
                                .await
                                .unwrap_or_illegal_state(),
                            Err(error) => {
                                log::error!("Failed to get complete state: '{}'", error);
                                self.to_agents
                                    .complete_state(
                                        request_id,
                                        common::commands::CompleteState {
                                            ..Default::default()
                                        },
                                    )
                                    .await
                                    .unwrap_or_illegal_state();
                            }
                        }
                    }

                    // [impl->swdd~server-provides-update-current-state-interface~1]
                    common::commands::RequestContent::UpdateStateRequest(update_state_request) => {
                        log::debug!(
                            "Received UpdateState. State '{:?}', update mask '{:?}'",
                            update_state_request.state,
                            update_state_request.update_mask
                        );

                        // [impl->swdd~update-current-state-with-update-mask~1]
                        // [impl->swdd~update-current-state-empty-update-mask~1]
                        match self
                            .server_state
                            .update(update_state_request.state, update_state_request.update_mask)
                        {
                            Ok(Some((added_workloads, deleted_workloads))) => {
                                log::info!(
                                        "The update has {} new or updated workloads, {} workloads to delete",
                                        added_workloads.len(),
                                        deleted_workloads.len()
                                    );
                                let from_server_command =
                                    FromServer::UpdateWorkload(UpdateWorkload {
                                        added_workloads,
                                        deleted_workloads,
                                    });
                                self.to_agents
                                    .send(from_server_command)
                                    .await
                                    .unwrap_or_illegal_state();
                            }
                            Ok(None) => log::debug!(
                                "The current state and new state are identical -> nothing to do"
                            ),
                            Err(error_msg) => {
                                // [impl->swdd~server-continues-on-invalid-updated-state~1]
                                log::error!("Update rejected: '{error_msg}'",);
                            }
                        }
                    }
                },
                ToServer::UpdateWorkloadState(method_obj) => {
                    log::debug!(
                        "Received UpdateWorkloadState: '{:?}'",
                        method_obj.workload_states
                    );

                    // [impl->swdd~server-stores-workload-state~1]
                    self.workload_state_db
                        .proccess_new_states(method_obj.workload_states.clone());

                    // [impl->swdd~server-forwards-workload-state~1]
                    self.to_agents
                        .update_workload_state(method_obj.workload_states)
                        .await
                        .unwrap_or_illegal_state();
                }
                ToServer::Stop(_method_obj) => {
                    log::debug!("Received Stop from communications server");
                    // TODO: handle the call
                    break;
                }
                unknown_message => {
                    log::warn!(
                        "Received an unknown message from communications server: '{:?}'",
                        unknown_message
                    );
                }
            }
        }
    }
}

//////////////////////////////////////////////////////////////////////////////
//                 ########  #######    #########  #########                //
//                    ##     ##        ##             ##                    //
//                    ##     #####     #########      ##                    //
//                    ##     ##                ##     ##                    //
//                    ##     #######   #########      ##                    //
//////////////////////////////////////////////////////////////////////////////

#[cfg(test)]
mod tests {
    use std::collections::HashMap;

    use super::AnkaiosServer;
    use crate::ankaios_server::server_state::{MockServerState, UpdateStateError};
    use crate::ankaios_server::{create_from_server_channel, create_to_server_channel};
    use common::commands::{CompleteStateRequest, UpdateWorkload, UpdateWorkloadState};
    use common::objects::{
        generate_test_workload_state, generate_test_workload_state_with_agent, DeletedWorkload,
        ExecutionState, State,
    };
    use common::test_utils::generate_test_workload_spec_with_param;
    use common::to_server_interface::ToServerInterface;
    use common::{commands::CompleteState, from_server_interface::FromServer};

    const AGENT_A: &str = "agent_A";
    const AGENT_B: &str = "agent_B";
    const WORKLOAD_NAME_1: &str = "workload_1";
    const WORKLOAD_NAME_2: &str = "workload_2";
    const WORKLOAD_NAME_3: &str = "workload_3";
    const RUNTIME_NAME: &str = "runtime";
    const REQUEST_ID_A: &str = "agent_A@id1";

    // [utest->swdd~server-uses-async-channels~1]
    // [utest->swdd~server-fails-on-invalid-startup-state~1]
    #[tokio::test]
    async fn utest_server_start_fail_on_invalid_startup_config() {
        let _ = env_logger::builder().is_test(true).try_init();
        let (_to_server, server_receiver) = create_to_server_channel(common::CHANNEL_CAPACITY);
        let (to_agents, mut comm_middle_ware_receiver) =
            create_from_server_channel(common::CHANNEL_CAPACITY);

        // contains a self cycle to workload A
        let workload = generate_test_workload_spec_with_param(
            AGENT_A.to_string(),
            "workload A".to_string(),
            RUNTIME_NAME.to_string(),
        );

        let startup_state = CompleteState {
            current_state: State {
                workloads: HashMap::from([(workload.name.clone(), workload)]),
                ..Default::default()
            },
            ..Default::default()
        };

        let mut server = AnkaiosServer::new(server_receiver, to_agents);
        let mut mock_server_state = MockServerState::new();
        mock_server_state
            .expect_update()
            .with(
                mockall::predicate::eq(startup_state.clone()),
                mockall::predicate::eq(vec![]),
            )
            .once()
            .return_const(Err(UpdateStateError::CycleInDependencies(
                "workload_A part of cycle.".to_string(),
            )));
        server.server_state = mock_server_state;

        let result = server.start(Some(startup_state)).await;
        assert!(result.is_err());

        assert!(comm_middle_ware_receiver.try_recv().is_err());
    }

    // [utest->swdd~server-continues-on-invalid-updated-state~1]
    #[tokio::test]
    async fn utest_server_update_state_continues_on_invalid_new_state() {
        let _ = env_logger::builder().is_test(true).try_init();
        let (to_server, server_receiver) = create_to_server_channel(common::CHANNEL_CAPACITY);
        let (to_agents, mut comm_middle_ware_receiver) =
            create_from_server_channel(common::CHANNEL_CAPACITY);

        /* new workload invalidates the state because
        it contains a self cycle in the inter workload dependencies config */
        let mut updated_workload = generate_test_workload_spec_with_param(
            AGENT_A.to_string(),
            "workload A".to_string(),
            RUNTIME_NAME.to_string(),
        );

        let new_state = CompleteState {
            current_state: State {
                workloads: HashMap::from([(
                    updated_workload.name.clone(),
                    updated_workload.clone(),
                )]),
                ..Default::default()
            },
            ..Default::default()
        };

        // fix new state by deleting the dependencies
        let mut fixed_state = new_state.clone();
        updated_workload.dependencies.clear();
        fixed_state.current_state.workloads =
            HashMap::from([(updated_workload.name.clone(), updated_workload.clone())]);

        let update_mask = vec!["currentState.workloads".to_string()];

        let mut server = AnkaiosServer::new(server_receiver, to_agents);
        let mut mock_server_state = MockServerState::new();
        let mut seq = mockall::Sequence::new();
        mock_server_state
            .expect_update()
            .with(
                mockall::predicate::eq(new_state.clone()),
                mockall::predicate::eq(update_mask.clone()),
            )
            .once()
            .in_sequence(&mut seq)
            .return_const(Err(UpdateStateError::CycleInDependencies(
                "workload A".to_string(),
            )));

        let added_workloads = vec![updated_workload.clone()];
        let deleted_workloads = vec![];

        mock_server_state
            .expect_update()
            .with(
                mockall::predicate::eq(fixed_state.clone()),
                mockall::predicate::eq(update_mask.clone()),
            )
            .once()
            .in_sequence(&mut seq)
            .return_const(Ok(Some((
                added_workloads.clone(),
                deleted_workloads.clone(),
            ))));

        server.server_state = mock_server_state;

        let server_task = tokio::spawn(async move { server.start(None).await });

        // send the new invalid state update
        assert!(to_server
            .update_state(
                REQUEST_ID_A.to_string(),
                new_state.clone(),
                update_mask.clone()
            )
            .await
            .is_ok());

        // send the update with the new clean state again
        assert!(to_server
            .update_state(REQUEST_ID_A.to_string(), fixed_state.clone(), update_mask)
            .await
            .is_ok());

        let from_server_command = comm_middle_ware_receiver.recv().await.unwrap();

        let expected_from_server_command = FromServer::UpdateWorkload(UpdateWorkload {
            added_workloads,
            deleted_workloads,
        });
        assert_eq!(from_server_command, expected_from_server_command);

        // make sure all messages are consumed
        assert!(comm_middle_ware_receiver.try_recv().is_err());

        server_task.abort();
    }

    // [utest->swdd~server-uses-async-channels~1]
    #[tokio::test]
    async fn utest_server_start_with_valid_startup_config() {
        let _ = env_logger::builder().is_test(true).try_init();
        let (_to_server, server_receiver) = create_to_server_channel(common::CHANNEL_CAPACITY);
        let (to_agents, mut comm_middle_ware_receiver) =
            create_from_server_channel(common::CHANNEL_CAPACITY);

        let workload = generate_test_workload_spec_with_param(
            AGENT_A.to_string(),
            WORKLOAD_NAME_1.to_string(),
            RUNTIME_NAME.to_string(),
        );

        let startup_state = CompleteState {
            current_state: State {
                workloads: HashMap::from([(workload.name.clone(), workload.clone())]),
                ..Default::default()
            },
            ..Default::default()
        };

        let added_workloads = vec![workload];
        let deleted_workloads = vec![];

        let mut server = AnkaiosServer::new(server_receiver, to_agents);
        let mut mock_server_state = MockServerState::new();
        mock_server_state
            .expect_update()
            .with(
                mockall::predicate::eq(startup_state.clone()),
                mockall::predicate::eq(vec![]),
            )
            .once()
            .return_const(Ok(Some((
                added_workloads.clone(),
                deleted_workloads.clone(),
            ))));

        server.server_state = mock_server_state;

        let server_task = tokio::spawn(async move { server.start(Some(startup_state)).await });

        let from_server_command = comm_middle_ware_receiver.recv().await.unwrap();

        let expected_from_server_command = FromServer::UpdateWorkload(UpdateWorkload {
            added_workloads,
            deleted_workloads,
        });
        assert_eq!(from_server_command, expected_from_server_command);

        server_task.abort();
    }

    // [utest->swdd~server-uses-async-channels~1]
    // [utest->swdd~server-sends-all-workloads-on-start~1]
    // [utest->swdd~agent-from-agent-field~1]
    // [utest->swdd~server-starts-without-startup-config~1]
    #[tokio::test]
    async fn utest_server_sends_workloads_and_workload_states() {
        let _ = env_logger::builder().is_test(true).try_init();
        let (to_server, server_receiver) = create_to_server_channel(common::CHANNEL_CAPACITY);
        let (to_agents, mut comm_middle_ware_receiver) =
            create_from_server_channel(common::CHANNEL_CAPACITY);

        let mut server = AnkaiosServer::new(server_receiver, to_agents);

        let w1 = generate_test_workload_spec_with_param(
            AGENT_A.to_owned(),
            WORKLOAD_NAME_1.to_owned(),
            RUNTIME_NAME.to_string(),
        );

        let w2 = generate_test_workload_spec_with_param(
            AGENT_B.to_owned(),
            WORKLOAD_NAME_2.to_owned(),
            RUNTIME_NAME.to_string(),
        );

        let mut mock_server_state = MockServerState::new();
        let mut seq = mockall::Sequence::new();
        mock_server_state
            .expect_get_workloads_for_agent()
            .with(mockall::predicate::eq(AGENT_A.to_string()))
            .once()
            .in_sequence(&mut seq)
            .return_const(vec![w1.clone()]);

        mock_server_state
            .expect_get_workloads_for_agent()
            .with(mockall::predicate::eq(AGENT_B.to_string()))
            .once()
            .in_sequence(&mut seq)
            .return_const(vec![w2.clone()]);
        server.server_state = mock_server_state;

        let server_task = tokio::spawn(async move { server.start(None).await });

        // first agent connects to the server
        let agent_hello_result = to_server.agent_hello(AGENT_A.to_string()).await;
        assert!(agent_hello_result.is_ok());

        let from_server_command = comm_middle_ware_receiver.recv().await.unwrap();

        assert_eq!(
            FromServer::UpdateWorkload(UpdateWorkload {
                added_workloads: vec![w1],
                deleted_workloads: vec![],
            }),
            from_server_command
        );

        // [utest->swdd~server-informs-a-newly-connected-agent-workload-states~1]
        // [utest->swdd~server-starts-without-startup-config~1]
        // send update_workload_state for first agent which is then stored in the workload_state_db in ankaios server
        let test_wl_1_state_running =
            generate_test_workload_state(WORKLOAD_NAME_1, ExecutionState::running());
        let update_workload_state_result = to_server
            .update_workload_state(vec![test_wl_1_state_running.clone()])
            .await;
        assert!(update_workload_state_result.is_ok());

        let from_server_command = comm_middle_ware_receiver.recv().await.unwrap();

        assert_eq!(
            FromServer::UpdateWorkloadState(UpdateWorkloadState {
                workload_states: vec![test_wl_1_state_running.clone()]
            }),
            from_server_command
        );

        let agent_hello_result = to_server.agent_hello(AGENT_B.to_owned()).await;
        assert!(agent_hello_result.is_ok());

        let from_server_command = comm_middle_ware_receiver.recv().await.unwrap();

        assert_eq!(
            FromServer::UpdateWorkload(UpdateWorkload {
                added_workloads: vec![w2],
                deleted_workloads: vec![]
            }),
            from_server_command
        );

        let from_server_command = comm_middle_ware_receiver.recv().await.unwrap();

        assert_eq!(
            FromServer::UpdateWorkloadState(UpdateWorkloadState {
                workload_states: vec![test_wl_1_state_running]
            }),
            from_server_command
        );

        // [utest->swdd~server-forwards-workload-state~1]
        // send update_workload_state for second agent which is then stored in the workload_state_db in ankaios server
        let test_wl_2_state_succeeded =
            generate_test_workload_state(WORKLOAD_NAME_2, ExecutionState::succeeded());
        let update_workload_state_result = to_server
            .update_workload_state(vec![test_wl_2_state_succeeded.clone()])
            .await;
        assert!(update_workload_state_result.is_ok());

        let from_server_command = comm_middle_ware_receiver.recv().await.unwrap();

        assert_eq!(
            FromServer::UpdateWorkloadState(UpdateWorkloadState {
                workload_states: vec![test_wl_2_state_succeeded.clone()]
            }),
            from_server_command
        );

        // send update_workload_state for first agent again which is then updated in the workload_state_db in ankaios server
        let test_wl_1_state_succeeded =
            generate_test_workload_state(WORKLOAD_NAME_2, ExecutionState::succeeded());
        let update_workload_state_result = to_server
            .update_workload_state(vec![test_wl_1_state_succeeded.clone()])
            .await;
        assert!(update_workload_state_result.is_ok());

        let from_server_command = comm_middle_ware_receiver.recv().await.unwrap();

        assert_eq!(
            FromServer::UpdateWorkloadState(UpdateWorkloadState {
                workload_states: vec![test_wl_1_state_succeeded.clone()]
            }),
            from_server_command
        );

        server_task.abort();
        assert!(comm_middle_ware_receiver.try_recv().is_err());
    }

    // [utest->swdd~server-uses-async-channels~1]
    // [utest->swdd~server-provides-update-current-state-interface~1]
    // [utest->swdd~server-starts-without-startup-config~1]
    #[tokio::test]
    async fn utest_server_sends_workloads_and_workload_states_when_requested_update_state_success()
    {
        let _ = env_logger::builder().is_test(true).try_init();
        let (to_server, server_receiver) = create_to_server_channel(common::CHANNEL_CAPACITY);
        let (to_agents, mut comm_middle_ware_receiver) =
            create_from_server_channel(common::CHANNEL_CAPACITY);

        let mut w1 = generate_test_workload_spec_with_param(
            AGENT_A.to_owned(),
            WORKLOAD_NAME_1.to_owned(),
            RUNTIME_NAME.to_string(),
        );
        w1.runtime_config = "changed".to_string();

        let update_state = CompleteState {
            current_state: State {
                workloads: vec![(WORKLOAD_NAME_1.to_owned(), w1.clone())]
                    .into_iter()
                    .collect(),
                configs: HashMap::default(),
                cron_jobs: HashMap::default(),
            },
            ..Default::default()
        };

        let added_workloads = vec![w1.clone()];
        let deleted_workloads = vec![];

        let update_mask = vec![format!("currentState.workloads.{}", WORKLOAD_NAME_1)];
        let mut server = AnkaiosServer::new(server_receiver, to_agents);
        let mut mock_server_state = MockServerState::new();
        mock_server_state
            .expect_update()
            .with(
                mockall::predicate::eq(update_state.clone()),
                mockall::predicate::eq(update_mask.clone()),
            )
            .once()
            .return_const(Ok(Some((
                added_workloads.clone(),
                deleted_workloads.clone(),
            ))));
        server.server_state = mock_server_state;
        let server_task = tokio::spawn(async move { server.start(None).await });

        // send new state to server
        let update_state_result = to_server
            .update_state(REQUEST_ID_A.to_string(), update_state, update_mask)
            .await;
        assert!(update_state_result.is_ok());

        let from_server_command = comm_middle_ware_receiver.recv().await.unwrap();
        assert_eq!(
            FromServer::UpdateWorkload(UpdateWorkload {
                added_workloads,
                deleted_workloads,
            }),
            from_server_command
        );

        server_task.abort();
        assert!(comm_middle_ware_receiver.try_recv().is_err());
    }

    // [utest->swdd~server-uses-async-channels~1]
    // [utest->swdd~server-provides-update-current-state-interface~1]
    // [utest->swdd~server-starts-without-startup-config~1]
    #[tokio::test]
    async fn utest_server_sends_workloads_and_workload_states_when_requested_update_state_nothing_to_do(
    ) {
        let _ = env_logger::builder().is_test(true).try_init();
        let (to_server, server_receiver) = create_to_server_channel(common::CHANNEL_CAPACITY);
        let (to_agents, mut comm_middle_ware_receiver) =
            create_from_server_channel(common::CHANNEL_CAPACITY);

        let mut w1 = generate_test_workload_spec_with_param(
            AGENT_A.to_owned(),
            WORKLOAD_NAME_1.to_owned(),
            RUNTIME_NAME.to_string(),
        );
        w1.runtime_config = "changed".to_string();

        let update_state = CompleteState {
            current_state: State {
                workloads: vec![(WORKLOAD_NAME_1.to_owned(), w1.clone())]
                    .into_iter()
                    .collect(),
                configs: HashMap::default(),
                cron_jobs: HashMap::default(),
            },
            ..Default::default()
        };
        let update_mask = vec![format!("currentState.workloads.{}", WORKLOAD_NAME_1)];
        let mut server = AnkaiosServer::new(server_receiver, to_agents);
        let mut mock_server_state = MockServerState::new();
        mock_server_state
            .expect_update()
            .with(
                mockall::predicate::eq(update_state.clone()),
                mockall::predicate::eq(update_mask.clone()),
            )
            .once()
            .return_const(Ok(None));
        server.server_state = mock_server_state;
        let server_task = tokio::spawn(async move { server.start(None).await });

        // send new state to server
        let update_state_result = to_server
            .update_state(REQUEST_ID_A.to_string(), update_state, update_mask)
            .await;
        assert!(update_state_result.is_ok());

        assert!(tokio::time::timeout(
            tokio::time::Duration::from_millis(200),
            comm_middle_ware_receiver.recv()
        )
        .await
        .is_err());

        server_task.abort();
        assert!(comm_middle_ware_receiver.try_recv().is_err());
    }

    // [utest->swdd~server-uses-async-channels~1]
    // [utest->swdd~server-provides-update-current-state-interface~1]
    // [utest->swdd~server-starts-without-startup-config~1]
    #[tokio::test]
    async fn utest_server_sends_workloads_and_workload_states_when_requested_update_state_error() {
        let _ = env_logger::builder().is_test(true).try_init();
        let (to_server, server_receiver) = create_to_server_channel(common::CHANNEL_CAPACITY);
        let (to_agents, mut comm_middle_ware_receiver) =
            create_from_server_channel(common::CHANNEL_CAPACITY);

        let w1 = generate_test_workload_spec_with_param(
            AGENT_A.to_owned(),
            WORKLOAD_NAME_1.to_owned(),
            RUNTIME_NAME.to_string(),
        );

        let update_state = CompleteState {
            current_state: State {
                workloads: vec![(WORKLOAD_NAME_1.to_owned(), w1.clone())]
                    .into_iter()
                    .collect(),
                configs: HashMap::default(),
                cron_jobs: HashMap::default(),
            },
            ..Default::default()
        };
        let update_mask = vec![format!("currentState.workloads.{}", WORKLOAD_NAME_1)];
        let mut server = AnkaiosServer::new(server_receiver, to_agents);
        let mut mock_server_state = MockServerState::new();
        mock_server_state
            .expect_update()
            .with(
                mockall::predicate::eq(update_state.clone()),
                mockall::predicate::eq(update_mask.clone()),
            )
            .once()
            .return_const(Err(UpdateStateError::ResultInvalid(
                "some update error.".to_string(),
            )));
        server.server_state = mock_server_state;
        let server_task = tokio::spawn(async move { server.start(None).await });

        // send new state to server
        let update_state_result = to_server
            .update_state(REQUEST_ID_A.to_string(), update_state, update_mask)
            .await;
        assert!(update_state_result.is_ok());

        assert!(tokio::time::timeout(
            tokio::time::Duration::from_millis(200),
            comm_middle_ware_receiver.recv()
        )
        .await
        .is_err());

        server_task.abort();
        assert!(comm_middle_ware_receiver.try_recv().is_err());
    }

    // [utest->swdd~server-uses-async-channels~1]
    // [utest->swdd~server-provides-interface-get-complete-state~1]
    // [utest->swdd~server-includes-id-in-control-interface-response~1]
    // [utest->swdd~server-starts-without-startup-config~1]
    #[tokio::test]
    async fn utest_server_returns_complete_state_when_received_request_complete_state() {
        let _ = env_logger::builder().is_test(true).try_init();
        let (to_server, server_receiver) = create_to_server_channel(common::CHANNEL_CAPACITY);
        let (to_agents, mut comm_middle_ware_receiver) =
            create_from_server_channel(common::CHANNEL_CAPACITY);

        let w1 = generate_test_workload_spec_with_param(
            AGENT_A.to_owned(),
            WORKLOAD_NAME_1.to_owned(),
            RUNTIME_NAME.to_string(),
        );

        let w2 = generate_test_workload_spec_with_param(
            AGENT_A.to_owned(),
            WORKLOAD_NAME_2.to_owned(),
            RUNTIME_NAME.to_string(),
        );

        let w3 = generate_test_workload_spec_with_param(
            AGENT_B.to_owned(),
            WORKLOAD_NAME_3.to_owned(),
            RUNTIME_NAME.to_string(),
        );

        let workloads = HashMap::from([
            (w1.name.clone(), w1),
            (w2.name.clone(), w2),
            (w3.name.clone(), w3),
        ]);

        let mut configs = HashMap::new();
        configs.insert("key1".to_string(), "value1".to_string());
        configs.insert("key2".to_string(), "value2".to_string());
        configs.insert("key3".to_string(), "value3".to_string());

        let current_complete_state = CompleteState {
            current_state: State {
                workloads,
                configs,
                cron_jobs: HashMap::default(),
            },
            ..Default::default()
        };
        let request_id = format!("{AGENT_A}@my_request_id");
        let mut server = AnkaiosServer::new(server_receiver, to_agents);
        let mut mock_server_state = MockServerState::new();
        mock_server_state
            .expect_get_complete_state_by_field_mask()
            .with(
                mockall::predicate::function(|request_compl_state| {
                    request_compl_state == &CompleteStateRequest { field_mask: vec![] }
                }),
                mockall::predicate::always(),
            )
            .once()
            .return_const(Ok(current_complete_state.clone()));
        server.server_state = mock_server_state;
        let server_task = tokio::spawn(async move { server.start(None).await });

        // send command 'CompleteStateRequest'
        // CompleteState shall contain the complete state
        let request_complete_state_result = to_server
            .request_complete_state(
                request_id.clone(),
                CompleteStateRequest { field_mask: vec![] },
            )
            .await;
        assert!(request_complete_state_result.is_ok());

        let from_server_command = comm_middle_ware_receiver.recv().await.unwrap();

        assert_eq!(
            from_server_command,
            common::from_server_interface::FromServer::Response(common::commands::Response {
                request_id,
                response_content: common::commands::ResponseContent::CompleteState(Box::new(
                    current_complete_state
                ))
            })
        );

        server_task.abort();
        assert!(comm_middle_ware_receiver.try_recv().is_err());
    }

    // [utest->swdd~server-uses-async-channels~1]
    // [utest->swdd~server-provides-interface-get-complete-state~1]
    // [utest->swdd~server-includes-id-in-control-interface-response~1]
    // [utest->swdd~server-starts-without-startup-config~1]
    #[tokio::test]
    async fn utest_server_returns_complete_state_when_received_request_complete_state_error() {
        let _ = env_logger::builder().is_test(true).try_init();
        let (to_server, server_receiver) = create_to_server_channel(common::CHANNEL_CAPACITY);
        let (to_agents, mut comm_middle_ware_receiver) =
            create_from_server_channel(common::CHANNEL_CAPACITY);

        let mut server = AnkaiosServer::new(server_receiver, to_agents);
        let mut mock_server_state = MockServerState::new();
        mock_server_state
            .expect_get_complete_state_by_field_mask()
            .with(
                mockall::predicate::function(|request_compl_state| {
                    request_compl_state == &CompleteStateRequest { field_mask: vec![] }
                }),
                mockall::predicate::always(),
            )
            .once()
            .return_const(Err("complete state error.".to_string()));
        server.server_state = mock_server_state;
        let server_task = tokio::spawn(async move { server.start(None).await });

        let request_id = format!("{AGENT_A}@my_request_id");
        // send command 'CompleteStateRequest'
        // CompleteState shall contain the complete state
        let request_complete_state_result = to_server
            .request_complete_state(
                request_id.clone(),
                CompleteStateRequest { field_mask: vec![] },
            )
            .await;
        assert!(request_complete_state_result.is_ok());

        let from_server_command = comm_middle_ware_receiver.recv().await.unwrap();

        let expected_complete_state = CompleteState {
            ..Default::default()
        };

        assert_eq!(
            from_server_command,
            common::from_server_interface::FromServer::Response(common::commands::Response {
                request_id,
                response_content: common::commands::ResponseContent::CompleteState(Box::new(
                    expected_complete_state
                ))
            })
        );

        server_task.abort();
        assert!(comm_middle_ware_receiver.try_recv().is_err());
    }

    // [utest->swdd~server-uses-async-channels~1]
    // [utest->swdd~server-stores-workload-state~1]
    // [utest->swdd~server-set-workload-state-on-disconnect~1]
    // [utest->swdd~server-distribute-workload-state-on-disconnect~1]
    // [utest->swdd~server-starts-without-startup-config~1]
    #[tokio::test]
    async fn utest_server_start_distributes_workload_states_after_agent_disconnect() {
        let _ = env_logger::builder().is_test(true).try_init();
        let (to_server, server_receiver) = create_to_server_channel(common::CHANNEL_CAPACITY);
        let (to_agents, mut comm_middle_ware_receiver) =
            create_from_server_channel(common::CHANNEL_CAPACITY);

        let mut server = AnkaiosServer::new(server_receiver, to_agents);
        let mock_server_state = MockServerState::new();
        server.server_state = mock_server_state;

        // send update_workload_state for first agent which is then stored in the workload_state_db in ankaios server
        let test_wl_1_state_running = generate_test_workload_state_with_agent(
            WORKLOAD_NAME_1,
            AGENT_A,
            ExecutionState::running(),
        );
        let update_workload_state_result = to_server
            .update_workload_state(vec![test_wl_1_state_running.clone()])
            .await;
        assert!(update_workload_state_result.is_ok());

        // first agent disconnects from the ankaios server
        let agent_gone_result = to_server.agent_gone(AGENT_A.to_owned()).await;
        assert!(agent_gone_result.is_ok());

        let server_handle = server.start(None);

        // The receiver in the server receives the messages and terminates the infinite waiting-loop
        drop(to_server);
        tokio::join!(server_handle).0.unwrap();

        let from_server_command = comm_middle_ware_receiver.recv().await.unwrap();
        assert_eq!(
            FromServer::UpdateWorkloadState(UpdateWorkloadState {
                workload_states: vec![test_wl_1_state_running.clone()]
            }),
            from_server_command
        );

        let workload_states = server
            .workload_state_db
            .get_workload_state_for_agent(AGENT_A);

        let expected_workload_state = generate_test_workload_state_with_agent(
            WORKLOAD_NAME_1,
            AGENT_A,
            ExecutionState::agent_disconnected(),
        );
        assert_eq!(vec![expected_workload_state.clone()], workload_states);

        let from_server_command = comm_middle_ware_receiver.recv().await.unwrap();
        assert_eq!(
            FromServer::UpdateWorkloadState(UpdateWorkloadState {
                workload_states: vec![expected_workload_state]
            }),
            from_server_command
        );
        assert!(comm_middle_ware_receiver.try_recv().is_err());
    }

    // [utest->swdd~server-uses-async-channels~1]
    // [utest->swdd~server-starts-without-startup-config~1]
    #[tokio::test]
    async fn utest_server_start_calls_agents_in_update_state_command() {
        let _ = env_logger::builder().is_test(true).try_init();
        let (to_server, server_receiver) = create_to_server_channel(common::CHANNEL_CAPACITY);
        let (to_agents, mut comm_middle_ware_receiver) =
            create_from_server_channel(common::CHANNEL_CAPACITY);

        let w1 = generate_test_workload_spec_with_param(
            AGENT_A.to_owned(),
            WORKLOAD_NAME_1.to_owned(),
            RUNTIME_NAME.to_string(),
        );

        let w2 = generate_test_workload_spec_with_param(
            AGENT_B.to_owned(),
            WORKLOAD_NAME_2.to_owned(),
            RUNTIME_NAME.to_string(),
        );

        let mut updated_w1 = w1.clone();
        updated_w1.restart = false;
        let update_state = CompleteState {
            current_state: State {
                workloads: vec![(WORKLOAD_NAME_1.to_owned(), updated_w1.clone())]
                    .into_iter()
                    .collect(),
                configs: HashMap::default(),
                cron_jobs: HashMap::default(),
            },
            ..Default::default()
        };
        let update_mask = vec!["currentState.workloads".to_string()];

        let added_workloads = vec![updated_w1.clone()];
        let deleted_workloads = vec![DeletedWorkload {
            agent: w1.agent.clone(),
            name: w1.name.clone(),
            dependencies: HashMap::new(),
        }];

        let mut server = AnkaiosServer::new(server_receiver, to_agents);
        let mut mock_server_state = MockServerState::new();
        let mut seq = mockall::Sequence::new();
        mock_server_state
            .expect_get_workloads_for_agent()
            .with(mockall::predicate::eq(AGENT_A.to_string()))
            .once()
            .in_sequence(&mut seq)
            .return_const(vec![w1.clone()]);

        mock_server_state
            .expect_get_workloads_for_agent()
            .with(mockall::predicate::eq(AGENT_B.to_string()))
            .once()
            .in_sequence(&mut seq)
            .return_const(vec![w2.clone()]);

        mock_server_state
            .expect_update()
            .with(
                mockall::predicate::eq(update_state.clone()),
                mockall::predicate::eq(update_mask.clone()),
            )
            .once()
            .in_sequence(&mut seq)
            .return_const(Ok(Some((added_workloads, deleted_workloads))));
        server.server_state = mock_server_state;

        let agent_hello1_result = to_server.agent_hello(AGENT_A.to_owned()).await;
        assert!(agent_hello1_result.is_ok());

        let agent_hello2_result = to_server.agent_hello(AGENT_B.to_owned()).await;
        assert!(agent_hello2_result.is_ok());

        let update_state_result = to_server
            .update_state(REQUEST_ID_A.to_string(), update_state, update_mask.clone())
            .await;
        assert!(update_state_result.is_ok());

        let server_handle = server.start(None);

        // The receiver in the server receives the messages and terminates the infinite waiting-loop
        drop(to_server);
        tokio::join!(server_handle).0.unwrap();

        let from_server_command = comm_middle_ware_receiver.recv().await.unwrap();
        assert_eq!(
            FromServer::UpdateWorkload(UpdateWorkload {
                added_workloads: vec![w1.clone()],
                deleted_workloads: vec![]
            }),
            from_server_command
        );

        let from_server_command = comm_middle_ware_receiver.recv().await.unwrap();
        assert_eq!(
            FromServer::UpdateWorkload(UpdateWorkload {
                added_workloads: vec![w2],
                deleted_workloads: vec![]
            }),
            from_server_command
        );

        let from_server_command = comm_middle_ware_receiver.recv().await.unwrap();
        assert_eq!(
            FromServer::UpdateWorkload(UpdateWorkload {
                added_workloads: vec![updated_w1],
                deleted_workloads: vec![DeletedWorkload {
                    agent: w1.agent.clone(),
                    name: w1.name.clone(),
                    dependencies: HashMap::new(),
                }]
            }),
            from_server_command
        );

        assert!(comm_middle_ware_receiver.try_recv().is_err());
    }

    // [utest->swdd~server-uses-async-channels~1]
    // [utest->swdd~server-starts-without-startup-config~1]
    #[tokio::test]
    async fn utest_server_stop() {
        let _ = env_logger::builder().is_test(true).try_init();
        let (to_server, server_receiver) = create_to_server_channel(common::CHANNEL_CAPACITY);
        let (to_agents, _comm_middle_ware_receiver) =
            create_from_server_channel(common::CHANNEL_CAPACITY);

        let mut server = AnkaiosServer::new(server_receiver, to_agents);
        let mock_server_state = MockServerState::new();
        server.server_state = mock_server_state;

        let server_task = tokio::spawn(async move { server.start(None).await });

        assert!(to_server.stop().await.is_ok());

        tokio::time::sleep(tokio::time::Duration::from_millis(50)).await;
        assert!(server_task.is_finished());

        if !server_task.is_finished() {
            server_task.abort();
        }
    }
}<|MERGE_RESOLUTION|>--- conflicted
+++ resolved
@@ -138,29 +138,6 @@
                         )
                         .await
                         .unwrap_or_illegal_state();
-<<<<<<< HEAD
-=======
-
-                    // [impl->swdd~server-informs-a-newly-connected-agent-workload-states~1]
-                    let workload_states = self
-                        .workload_state_db
-                        .get_workload_state_excluding_agent(&method_obj.agent_name);
-
-                    if !workload_states.is_empty() {
-                        log::debug!(
-                            "Sending initial UpdateWorkloadState to agent '{}' with workload states: '{:?}'",
-                            method_obj.agent_name,
-                            workload_states,
-                        );
-
-                        self.to_agents
-                            .update_workload_state(workload_states)
-                            .await
-                            .unwrap_or_illegal_state();
-                    } else {
-                        log::debug!("No workload states to send.");
-                    }
->>>>>>> ff396bc2
                 }
                 ToServer::AgentGone(method_obj) => {
                     log::debug!("Received AgentGone from '{}'", method_obj.agent_name);
