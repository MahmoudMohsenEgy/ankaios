--- conflicted
+++ resolved
@@ -24,11 +24,7 @@
 use common::{
     commands::{CompleteStateRequest, Response, ResponseContent},
     from_server_interface::{FromServer, FromServerReceiver},
-<<<<<<< HEAD
-    objects::{CompleteState, StoredWorkloadSpec, Tag},
-=======
-    objects::{State, Tag, WorkloadSpec},
->>>>>>> d3b2f6a1
+    objects::{CompleteState, State, StoredWorkloadSpec, Tag},
     to_server_interface::{ToServer, ToServerInterface, ToServerSender},
 };
 
@@ -204,7 +200,7 @@
 mod apply_manifests {
     use crate::cli_commands::{ApplyManifestTableDisplay, State};
     use crate::{cli::ApplyArgs, output_debug};
-    use common::commands::CompleteState;
+    use common::objects::CompleteState;
     use common::state_manipulation::{Object, Path};
     use std::{collections::HashSet, io};
 
@@ -682,11 +678,7 @@
                 .workloads
                 .iter()
                 .find(|&(wl_name, wl_spec)| {
-<<<<<<< HEAD
-                    *wl_name == wi.name && wl_spec.agent == wi.agent.as_str()
-=======
-                    *wl_name == wi.base_info.name && wl_spec.agent == wi.base_info.agent
->>>>>>> d3b2f6a1
+                    *wl_name == wi.base_info.name && wl_spec.agent == wi.base_info.agent.as_str()
                 })
             {
                 wi.runtime = found_wl_spec.runtime.clone();
@@ -867,12 +859,11 @@
     use common::{
         commands::{self, Request, RequestContent, Response, ResponseContent},
         from_server_interface::{FromServer, FromServerSender},
-<<<<<<< HEAD
-        objects::{self, generate_test_workload_spec_with_param, ExecutionState, StoredWorkloadSpec, Tag},
-=======
-        objects::{ExecutionState, Tag, WorkloadSpec},
-        state_manipulation::Path,
->>>>>>> d3b2f6a1
+        objects::{
+            self, generate_test_workload_spec_with_param, CompleteState, ExecutionState,
+            StoredWorkloadSpec, Tag, WorkloadInstanceName, WorkloadSpec,
+        },
+        state_manipulation::{Object, Path},
         test_utils::{self, generate_test_complete_state},
         to_server_interface::{ToServer, ToServerReceiver},
     };
@@ -891,8 +882,6 @@
             GetWorkloadTableDisplay,
         },
     };
-    use common::commands::CompleteState;
-    use common::state_manipulation::Object;
     use serde_yaml::Value;
     use std::io::Read;
 
@@ -1385,13 +1374,12 @@
                 "runtime".to_string(),
             ),
         ]);
-        let updated_state = test_utils::generate_test_complete_state(vec![
-            generate_test_workload_spec_with_param(
+        let updated_state =
+            test_utils::generate_test_complete_state(vec![generate_test_workload_spec_with_param(
                 "agent_B".to_string(),
                 "name3".to_string(),
                 "runtime".to_string(),
-            ),
-        ]);
+            )]);
         let complete_states = vec![
             FromServer::Response(Response {
                 request_id: "TestCli".to_owned(),
@@ -2486,8 +2474,12 @@
             ..Default::default()
         }]);
 
+        let instance_name = WorkloadInstanceName::builder()
+            .agent_name("overwritten_agent_name")
+            .build();
+
         let expected_state = test_utils::generate_test_state_from_workloads(vec![WorkloadSpec {
-            agent: "overwritten_agent_name".to_string(),
+            instance_name,
             ..Default::default()
         }]);
 
@@ -2505,24 +2497,29 @@
     #[test]
     fn utest_handle_agent_overwrite_one_agent_name_provided_in_workload_specs() {
         let mut table_output = Vec::<super::ApplyManifestTableDisplay>::default();
+
+        let instance_name = WorkloadInstanceName::builder()
+            .agent_name("agent_name")
+            .build();
+
         let mut state = test_utils::generate_test_state_from_workloads(vec![
             WorkloadSpec {
-                agent: "agent_name".to_string(),
+                instance_name: instance_name.clone(),
                 ..Default::default()
             },
             WorkloadSpec {
-                agent: "agent_name".to_string(),
+                instance_name: instance_name.clone(),
                 ..Default::default()
             },
         ]);
 
         let expected_state = test_utils::generate_test_state_from_workloads(vec![
             WorkloadSpec {
-                agent: "agent_name".to_string(),
+                instance_name: instance_name.clone(),
                 ..Default::default()
             },
             WorkloadSpec {
-                agent: "agent_name".to_string(),
+                instance_name: instance_name.clone(),
                 ..Default::default()
             },
         ]);
@@ -2537,15 +2534,22 @@
     #[test]
     fn utest_handle_agent_overwrite_multiple_agent_names_provided_in_workload_specs() {
         let mut table_output = Vec::<super::ApplyManifestTableDisplay>::default();
+
         let mut state = test_utils::generate_test_state_from_workloads(vec![
             WorkloadSpec {
-                name: "wl1".to_string(),
-                agent: "agent_name_1".to_string(),
+                instance_name: WorkloadInstanceName::builder()
+                    .agent_name("agent_name_1")
+                    .workload_name("wl1")
+                    .config(&String::from("config"))
+                    .build(),
                 ..Default::default()
             },
             WorkloadSpec {
-                name: "wl2".to_string(),
-                agent: "agent_name_2".to_string(),
+                instance_name: WorkloadInstanceName::builder()
+                    .agent_name("agent_name_2")
+                    .workload_name("wl2")
+                    .config(&String::from("config"))
+                    .build(),
                 ..Default::default()
             },
         ]);
@@ -2562,11 +2566,11 @@
         let mut table_output = Vec::<super::ApplyManifestTableDisplay>::default();
         let mut state = test_utils::generate_test_state_from_workloads(vec![
             WorkloadSpec {
-                name: "wl1".to_string(),
+                instance_name: WorkloadInstanceName::builder().workload_name("wl1").build(),
                 ..Default::default()
             },
             WorkloadSpec {
-                name: "wl2".to_string(),
+                instance_name: WorkloadInstanceName::builder().workload_name("wl2").build(),
                 ..Default::default()
             },
         ]);
