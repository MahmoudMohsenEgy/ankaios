// Copyright (c) 2023 Elektrobit Automotive GmbH
//
// This program and the accompanying materials are made available under the
// terms of the Apache License, Version 2.0 which is available at
// https://www.apache.org/licenses/LICENSE-2.0.
//
// Unless required by applicable law or agreed to in writing, software
// distributed under the License is distributed on an "AS IS" BASIS, WITHOUT
// WARRANTIES OR CONDITIONS OF ANY KIND, either express or implied. See the
// License for the specific language governing permissions and limitations
// under the License.
//
// SPDX-License-Identifier: Apache-2.0

use std::{collections::HashMap, path::PathBuf};

#[cfg_attr(test, mockall_double::double)]
use crate::control_interface::authorizer::Authorizer;

use api::ank_base;

use common::{
    objects::{
        AgentName, DeletedWorkload, ExecutionState, WorkloadInstanceName, WorkloadSpec,
        WorkloadState,
    },
    request_id_prepending::detach_prefix_from_request_id,
    to_server_interface::ToServerSender,
};

#[cfg_attr(test, mockall_double::double)]
use crate::control_interface::control_interface_info::ControlInterfaceInfo;

#[cfg_attr(test, mockall_double::double)]
use crate::workload_scheduler::scheduler::WorkloadScheduler;

#[cfg_attr(test, mockall_double::double)]
use crate::workload_state::workload_state_store::WorkloadStateStore;
use crate::{
    runtime_connectors::RuntimeFacade,
    workload_operation::{ReusableWorkloadSpec, WorkloadOperation},
    workload_state::{WorkloadStateSender, WorkloadStateSenderInterface},
};

#[cfg_attr(test, mockall_double::double)]
use crate::workload::Workload;

#[cfg(test)]
use mockall::automock;

fn flatten(
    mut runtime_workload_map: HashMap<String, HashMap<String, WorkloadSpec>>,
) -> Vec<ReusableWorkloadSpec> {
    runtime_workload_map
        .drain()
        .flat_map(|(_, mut v)| {
            v.drain()
                .map(|(_, y)| ReusableWorkloadSpec::new(y, None))
                .collect::<Vec<_>>()
        })
        .collect::<Vec<_>>()
}

pub trait ToReusableWorkloadSpecs {
    fn into_reusable_workload_specs(self) -> Vec<ReusableWorkloadSpec>;
}

impl ToReusableWorkloadSpecs for Vec<WorkloadSpec> {
    fn into_reusable_workload_specs(self) -> Vec<ReusableWorkloadSpec> {
        self.into_iter()
            .map(|w| ReusableWorkloadSpec::new(w, None))
            .collect()
    }
}

pub struct RuntimeManager {
    agent_name: AgentName,
    run_folder: PathBuf,
    control_interface_tx: ToServerSender,
    workloads: HashMap<String, Workload>,
    // [impl->swdd~agent-supports-multiple-runtime-connectors~1]
    runtime_map: HashMap<String, Box<dyn RuntimeFacade>>,
    update_state_tx: WorkloadStateSender,
    workload_queue: WorkloadScheduler,
}

#[cfg_attr(test, automock)]
impl RuntimeManager {
    pub fn new(
        agent_name: AgentName,
        run_folder: PathBuf,
        control_interface_tx: ToServerSender,
        runtime_map: HashMap<String, Box<dyn RuntimeFacade>>,
        update_state_tx: WorkloadStateSender,
    ) -> Self {
        RuntimeManager {
            agent_name,
            run_folder,
            control_interface_tx,
            workloads: HashMap::new(),
            runtime_map,
            update_state_tx: update_state_tx.clone(),
            workload_queue: WorkloadScheduler::new(update_state_tx),
        }
    }

    // [impl->swdd~agent-handles-workloads-with-fulfilled-dependencies~1]
    pub async fn update_workloads_on_fulfilled_dependencies(
        &mut self,
        workload_state_db: &WorkloadStateStore,
    ) {
        let workload_operations = self
            .workload_queue
            .next_workload_operations(workload_state_db)
            .await;

        if !workload_operations.is_empty() {
            self.execute_workload_operations(workload_operations).await;
        }
    }

    pub async fn execute_workloads(
        &mut self,
        added_workloads: Vec<ReusableWorkloadSpec>,
        deleted_workloads: Vec<DeletedWorkload>,
        workload_state_db: &WorkloadStateStore,
    ) {
        let workload_operations: Vec<WorkloadOperation> =
            self.transform_into_workload_operations(added_workloads, deleted_workloads);

        // [impl->swdd~agent-handles-new-workload-operations~1]
        // [impl->swdd~agent-handles-workloads-with-fulfilled-dependencies~1]
        let ready_workload_operations = self
            .workload_queue
            .enqueue_filtered_workload_operations(workload_operations, workload_state_db)
            .await;

        self.execute_workload_operations(ready_workload_operations)
            .await;
    }

    // [impl->swdd~agent-initial-list-existing-workloads~1]
    pub async fn handle_server_hello(
        &mut self,
        added_workloads: Vec<WorkloadSpec>,
        workload_state_db: &WorkloadStateStore,
    ) {
        log::info!(
            "Received the server hello with '{}' added workloads.",
            added_workloads.len()
        );

        let new_added_workloads = self
            .resume_and_remove_from_added_workloads(added_workloads)
            .await;

        self.execute_workloads(new_added_workloads, vec![], workload_state_db)
            .await;
    }

    // [impl->swdd~agent-handles-update-workload-requests~1]
    pub async fn handle_update_workload(
        &mut self,
        added_workloads: Vec<WorkloadSpec>,
        deleted_workloads: Vec<DeletedWorkload>,
        workload_state_db: &WorkloadStateStore,
    ) {
        log::info!(
            "Received a new desired state with '{}' added and '{}' deleted workloads.",
            added_workloads.len(),
            deleted_workloads.len()
        );

        let new_added_workloads: Vec<ReusableWorkloadSpec> =
            added_workloads.into_reusable_workload_specs();

        self.execute_workloads(new_added_workloads, deleted_workloads, workload_state_db)
            .await;
    }

    // [impl->swdd~agent-forward-responses-to-control-interface-pipe~1]
    pub async fn forward_response(&mut self, mut response: ank_base::Response) {
        // [impl->swdd~agent-uses-id-prefix-forward-control-interface-response-correct-workload~1]
        // [impl->swdd~agent-remove-id-prefix-forwarding-control-interface-response~1]
        let (workload_name, request_id) = detach_prefix_from_request_id(&response.request_id);
        if let Some(workload) = self.workloads.get_mut(&workload_name) {
            response.request_id = request_id;
            if let Err(err) = workload.forward_response(response).await {
                log::warn!(
                    "Could not forward response to workload '{}': '{}'",
                    workload_name,
                    err
                );
            }
        } else {
            log::warn!(
                "Could not forward response for unknown workload: '{}'",
                workload_name
            );
        }
    }

    // [impl->swdd~agent-initial-list-existing-workloads~1]
    async fn resume_and_remove_from_added_workloads(
        &mut self,
        added_workloads: Vec<WorkloadSpec>,
    ) -> Vec<ReusableWorkloadSpec> {
        log::debug!("Handling initial workload list.");

        // create a list per runtime
        let mut added_workloads_per_runtime: HashMap<String, HashMap<String, WorkloadSpec>> =
            HashMap::new();
        for workload_spec in added_workloads {
            if let Some(workload_map) = added_workloads_per_runtime.get_mut(&workload_spec.runtime)
            {
                workload_map.insert(
                    workload_spec.instance_name.workload_name().to_owned(),
                    workload_spec,
                );
            } else {
                added_workloads_per_runtime.insert(
                    workload_spec.runtime.clone(),
                    HashMap::from([(
                        workload_spec.instance_name.workload_name().to_owned(),
                        workload_spec,
                    )]),
                );
            }
        }

        let mut new_added_workloads = Vec::new();
        // Go through each runtime and find existing workloads
        // [impl->swdd~agent-existing-workloads-finds-list~1]
        for (runtime_name, runtime) in &self.runtime_map {
            match runtime.get_reusable_workloads(&self.agent_name).await {
                Ok(workload_states) => {
                    log::info!(
                        "Found '{}' existing '{}' workload(s).",
                        workload_states.len(),
                        runtime_name,
                    );

                    for reusable_workload_state in workload_states {
                        let workload_state = reusable_workload_state.workload_state;
                        let workload_id = reusable_workload_state.workload_id;
                        if let Some(new_workload_spec) = added_workloads_per_runtime
                            .get_mut(runtime_name)
                            .and_then(|map| {
                                map.remove(workload_state.instance_name.workload_name())
                            })
                        {
                            let new_instance_name: WorkloadInstanceName =
                                new_workload_spec.instance_name.clone();

                            // [impl->swdd~agent-existing-workloads-resume-existing~2]
                            if Self::is_resumable_workload(&workload_state, &new_instance_name) {
                                let control_interface_info = Some(ControlInterfaceInfo::new(
                                    &self.run_folder,
                                    self.control_interface_tx.clone(),
                                    &new_instance_name,
                                    Authorizer::from(&new_workload_spec.control_interface_access),
                                ));

                                log::info!(
                                    "Resuming workload '{}'",
                                    new_instance_name.workload_name()
                                );

                                // [impl->swdd~agent-stores-running-workload~1]
                                self.workloads.insert(
                                    new_instance_name.workload_name().to_owned(),
                                    runtime.resume_workload(
                                        new_workload_spec,
                                        control_interface_info,
                                        &self.update_state_tx,
                                    ),
                                );
                            } else if Self::is_reusable_workload(
                                &workload_state,
                                &workload_id,
                                &new_instance_name,
                            ) {
                                // [impl->swdd~agent-existing-workloads-reuse-unmodified~1]

                                log::info!(
                                    "Re-starting workload '{}'",
                                    new_instance_name.workload_name()
                                );

                                new_added_workloads.push(ReusableWorkloadSpec::new(
                                    new_workload_spec,
                                    workload_id,
                                ));
                            } else {
                                // [impl->swdd~agent-existing-workloads-replace-updated~3]

                                log::info!(
                                    "Replacing existing workload '{}'.",
                                    workload_state.instance_name.workload_name()
                                );

                                /* This prevents workload states from being overwritten by the delete. The decoupled create and a potential enqueue
                                on unmet inter-workload dependencies might run earlier than the delete and the delete overwrites the
                                pending workload states.*/
                                const REPORT_WORKLOAD_STATES_FOR_WORKLOAD: bool = false;
                                runtime.delete_workload(
                                    workload_state.instance_name,
                                    &self.update_state_tx,
                                    REPORT_WORKLOAD_STATES_FOR_WORKLOAD,
                                );
                                new_added_workloads
                                    .push(ReusableWorkloadSpec::new(new_workload_spec, None));
                            }
                        } else {
                            let workload_name = workload_state.instance_name.workload_name();
                            log::info!("Found existing workload '{}' is not needed.", workload_name);
                            // [impl->swdd~agent-existing-workloads-delete-unneeded~2]
                            if let Some(workload) = self.workloads.remove(workload_name) {
                                if let Err(err) = workload.delete().await {
                                    log::error!(
                                        "Failed to delete unneeded workload '{}': '{}'",
                                        workload_name,
                                        err
                                    );
                                }
                            } else {
                                log::info!("Directly deleting workload {}", workload_name);
                                // workload states are allowed to send because the workload is not created anymore afterwards
                                const REPORT_WORKLOAD_STATES_FOR_WORKLOAD: bool = true;
                                runtime.delete_workload(
                                    workload_state.instance_name,
                                    &self.update_state_tx,
                                    REPORT_WORKLOAD_STATES_FOR_WORKLOAD,
                                );
                            }
                        }
                    }
                }
                Err(err) => log::warn!("Could not get reusable running workloads: '{}'", err),
            }
        }

        // [impl->swdd~agent-existing-workloads-starts-new-if-not-found~1]
        new_added_workloads.extend(flatten(added_workloads_per_runtime));

        new_added_workloads
    }

    fn is_resumable_workload(
        workload_state_existing_workload: &WorkloadState,
        new_instance_name: &WorkloadInstanceName,
    ) -> bool {
        workload_state_existing_workload
            .execution_state
            .is_running()
            && workload_state_existing_workload
                .instance_name
                .eq(new_instance_name)
    }

    fn is_reusable_workload(
        workload_state_existing_workload: &WorkloadState,
        workload_id_existing_workload: &Option<String>,
        new_instance_name: &WorkloadInstanceName,
    ) -> bool {
        workload_state_existing_workload
            .execution_state
            .is_succeeded()
            && workload_id_existing_workload.is_some()
            && workload_state_existing_workload
                .instance_name
                .eq(new_instance_name)
    }

    // [impl->swdd~agent-transforms-update-workload-message-to-workload-operations~1]
    fn transform_into_workload_operations(
        &self,
        added_workloads: Vec<ReusableWorkloadSpec>,
        deleted_workloads: Vec<DeletedWorkload>,
    ) -> Vec<WorkloadOperation> {
        let mut workload_operations: Vec<WorkloadOperation> = Vec::new();
        // transform into a hashmap to be able to search for updates
        // [impl->swdd~agent-updates-deleted-and-added-workloads~1]
        let mut added_workloads: HashMap<String, ReusableWorkloadSpec> = added_workloads
            .into_iter()
            .map(|reusable_workload_spec| {
                (
                    reusable_workload_spec
                        .workload_spec
                        .instance_name
                        .workload_name()
                        .to_owned(),
                    reusable_workload_spec,
                )
            })
            .collect();

        // [impl->swdd~agent-handle-deleted-before-added-workloads~1]
        for deleted_workload in deleted_workloads {
            if let Some(updated_workload) =
                added_workloads.remove(deleted_workload.instance_name.workload_name())
            {
                // [impl->swdd~agent-updates-deleted-and-added-workloads~1]
                workload_operations.push(WorkloadOperation::Update(
                    updated_workload.workload_spec,
                    deleted_workload,
                ));
            } else {
                // [impl->swdd~agent-deletes-workload~1]
                workload_operations.push(WorkloadOperation::Delete(deleted_workload));
            }
        }

        for (_, reusable_workload_spec) in added_workloads {
            let workload_name = reusable_workload_spec
                .workload_spec
                .instance_name
                .workload_name();
            if self.workloads.contains_key(workload_name) {
                log::warn!(
                    "Added workload '{}' already exists. Updating without considering delete dependencies.",
                    workload_name
                );
                // We know this workload, seems the server is sending it again, try an update
                // [impl->swdd~agent-update-on-add-known-workload~1]
                let workload_spec = reusable_workload_spec.workload_spec;
                let instance_name = workload_spec.instance_name.clone();
                workload_operations.push(WorkloadOperation::Update(
                    workload_spec,
                    DeletedWorkload {
                        instance_name,
                        dependencies: HashMap::default(),
                    },
                ));
            } else {
                // [impl->swdd~agent-added-creates-workload~1]
                workload_operations.push(WorkloadOperation::Create(reusable_workload_spec));
            }
        }

        workload_operations
    }

    async fn execute_workload_operations(&mut self, workload_operations: Vec<WorkloadOperation>) {
        for wl_operation in workload_operations {
            match wl_operation {
                WorkloadOperation::Create(reusable_workload_spec) => {
                    // [impl->swdd~agent-executes-create-workload-operation~1]
                    self.add_workload(reusable_workload_spec).await
                }
                WorkloadOperation::Update(new_workload_spec, _) => {
                    // [impl->swdd~agent-executes-update-workload-operation~1]
                    self.update_workload(new_workload_spec).await
                }
                WorkloadOperation::UpdateDeleteOnly(deleted_workload) => {
                    // [impl->swdd~agent-executes-update-delete-only-workload-operation~1]
                    self.update_delete_only(deleted_workload).await
                }
                WorkloadOperation::Delete(deleted_workload) => {
                    // [impl->swdd~agent-executes-delete-workload-operation~1]
                    self.delete_workload(deleted_workload).await
                }
            }
        }
    }

    async fn add_workload(&mut self, reusable_workload_spec: ReusableWorkloadSpec) {
        let workload_spec = &reusable_workload_spec.workload_spec;
        let workload_name = workload_spec.instance_name.workload_name().to_owned();
        // [impl->swdd~agent-control-interface-created-for-eligible-workloads~1]
        let control_interface_info = if workload_spec.needs_control_interface() {
            Some(ControlInterfaceInfo::new(
                &self.run_folder,
                self.control_interface_tx.clone(),
                &workload_spec.instance_name,
                Authorizer::from(&workload_spec.control_interface_access),
            ))
        } else {
            log::info!(
                "No control interface access specified for workload '{}'",
                workload_name
            );
            None
        };

        // [impl->swdd~agent-uses-specified-runtime~1]
        // [impl->swdd~agent-skips-unknown-runtime~1]
        if let Some(runtime) = self.runtime_map.get(&workload_spec.runtime) {
            // [impl->swdd~agent-executes-create-workload-operation~1]
            let workload = runtime.create_workload(
                reusable_workload_spec,
                control_interface_info,
                &self.update_state_tx,
            );
            // [impl->swdd~agent-stores-running-workload~1]
            self.workloads.insert(workload_name, workload);
        } else {
            log::warn!(
                "Could not find runtime '{}'. Workload '{}' not scheduled.",
                workload_spec.runtime,
                workload_name
            );
        }
    }

    async fn delete_workload(&mut self, deleted_workload: DeletedWorkload) {
        if let Some(workload) = self
            .workloads
            .remove(deleted_workload.instance_name.workload_name())
        {
            // [impl->swdd~agent-executes-delete-workload-operation~1]
            if let Err(err) = workload.delete().await {
                log::error!(
                    "Failed to delete workload '{}': '{}'",
                    deleted_workload.instance_name.workload_name(),
                    err
                );
            }
        } else {
            log::warn!(
                "Workload '{}' already gone.",
                &deleted_workload.instance_name.workload_name()
            );

            // As the sender of this delete workload command expects a response,
            // report the execution state as 'Removed'
            self.update_state_tx
                .report_workload_execution_state(
                    &deleted_workload.instance_name,
                    ExecutionState::removed(),
                )
                .await;
        }
    }

    // [impl->swdd~agent-updates-deleted-and-added-workloads~1]
    async fn update_workload(&mut self, workload_spec: WorkloadSpec) {
        let workload_name = workload_spec.instance_name.workload_name().to_owned();

        if let Some(workload) = self.workloads.get_mut(&workload_name) {
            // [impl->swdd~agent-control-interface-created-for-eligible-workloads~1]
            let control_interface_info = if workload_spec.needs_control_interface() {
                Some(ControlInterfaceInfo::new(
                    &self.run_folder,
                    self.control_interface_tx.clone(),
                    &workload_spec.instance_name,
                    Authorizer::from(&workload_spec.control_interface_access),
                ))
            } else {
                log::info!(
                    "No control interface access specified for updated workload '{}'",
                    workload_name
                );
                None
            };
            // [impl->swdd~agent-executes-update-workload-operation~1]
            if let Err(err) = workload
                .update(Some(workload_spec), control_interface_info)
                .await
            {
                log::error!("Failed to update workload '{}': '{}'", workload_name, err);
            }
        } else {
            log::warn!(
                "Workload for update '{}' not found. Recreating.",
                workload_name
            );
            // [impl->swdd~agent-add-on-update-missing-workload~1]
            self.add_workload(ReusableWorkloadSpec::new(workload_spec, None))
                .await;
        }
    }

    // [impl->swdd~agent-executes-update-delete-only-workload-operation~1]
    async fn update_delete_only(&mut self, deleted_workload: DeletedWorkload) {
        let workload_name = deleted_workload.instance_name.workload_name().to_owned();
        if let Some(workload) = self.workloads.get_mut(&workload_name) {
            if let Err(err) = workload.update(None, None).await {
                log::error!("Failed to update workload '{}': '{}'", workload_name, err);
            }
        }
    }
}

//////////////////////////////////////////////////////////////////////////////
//                 ########  #######    #########  #########                //
//                    ##     ##        ##             ##                    //
//                    ##     #####     #########      ##                    //
//                    ##     ##                ##     ##                    //
//                    ##     #######   #########      ##                    //
//////////////////////////////////////////////////////////////////////////////

#[cfg(test)]
mod tests {
    use super::{
        ank_base, ControlInterfaceInfo, DeletedWorkload, ExecutionState, RuntimeFacade,
        RuntimeManager, WorkloadInstanceName, WorkloadOperation, WorkloadSpec,
    };
    use crate::control_interface::{
        authorizer::MockAuthorizer, control_interface_info::MockControlInterfaceInfo,
        MockControlInterface,
    };
    use crate::runtime_connectors::{MockRuntimeFacade, ReusableWorkloadState, RuntimeError};
    use crate::runtime_manager::ToReusableWorkloadSpecs;
    use crate::workload::{MockWorkload, WorkloadError};
    use crate::workload_operation::ReusableWorkloadSpec;
    use crate::workload_scheduler::scheduler::MockWorkloadScheduler;
    use crate::workload_state::workload_state_store::MockWorkloadStateStore;
    use crate::workload_state::WorkloadStateReceiver;
    use ank_base::response::ResponseContent;
    use common::objects::{
        self, generate_test_control_interface_access,
        generate_test_workload_spec_with_control_interface_access,
        generate_test_workload_spec_with_dependencies, generate_test_workload_spec_with_param,
        AddCondition, WorkloadInstanceNameBuilder, WorkloadState,
    };
    use common::test_utils::{
        self, generate_test_complete_state, generate_test_deleted_workload,
        generate_test_deleted_workload_with_dependencies,
    };
    use common::to_server_interface::ToServerReceiver;
    use mockall::{predicate, Sequence};
    use std::collections::HashMap;
    use std::{any::Any, path::Path};
    use tokio::sync::mpsc::channel;

    const BUFFER_SIZE: usize = 20;
    const RUNTIME_NAME: &str = "runtime1";
    const RUNTIME_NAME_2: &str = "runtime2";
    const AGENT_NAME: &str = "agent_x";
    const WORKLOAD_1_NAME: &str = "workload1";
    const WORKLOAD_2_NAME: &str = "workload2";
    const REQUEST_ID: &str = "request_id";
    const RUN_FOLDER: &str = "run/folder";

    #[derive(Default)]
    pub struct RuntimeManagerBuilder {
        runtime_facade_map: HashMap<String, Box<dyn RuntimeFacade>>,
    }

    impl RuntimeManagerBuilder {
        pub fn with_runtime(
            mut self,
            runtime_name: &str,
            runtime_facade: Box<dyn RuntimeFacade>,
        ) -> Self {
            self.runtime_facade_map
                .insert(runtime_name.to_string(), runtime_facade);
            self
        }

        pub fn build(self) -> (ToServerReceiver, RuntimeManager, WorkloadStateReceiver) {
            let (to_server, server_receiver) = channel(BUFFER_SIZE);
            let (wl_state_sender, wl_state_receiver) = channel(BUFFER_SIZE);
            let runtime_manager = RuntimeManager::new(
                AGENT_NAME.into(),
                Path::new(RUN_FOLDER).into(),
                to_server.clone(),
                self.runtime_facade_map,
                wl_state_sender.clone(),
            );
            (server_receiver, runtime_manager, wl_state_receiver)
        }
    }

    // [utest->swdd~agent-initial-list-existing-workloads~1]
    // [utest->swdd~agent-supports-multiple-runtime-connectors~1]
    // [utest->swdd~agent-handles-update-workload-requests~1]
    #[tokio::test]
    async fn utest_handle_update_workload_initial_call_handle() {
        let _guard = crate::test_helper::MOCKALL_CONTEXT_SYNC
            .get_lock_async()
            .await;
        let _from_authorizer_context = setup_from_authorizer();

        let control_interface_info_mock = MockControlInterfaceInfo::new_context();
        control_interface_info_mock
            .expect()
            .times(1)
            .returning(|_, _, _, _| MockControlInterfaceInfo::default());

        let new_workload_access = generate_test_workload_spec_with_control_interface_access(
            AGENT_NAME.to_string(),
            WORKLOAD_1_NAME.to_string(),
            RUNTIME_NAME.to_string(),
        );

        let new_workload_no_access = generate_test_workload_spec_with_param(
            AGENT_NAME.to_string(),
            WORKLOAD_2_NAME.to_string(),
            RUNTIME_NAME_2.to_string(),
        );

        let added_workloads = vec![new_workload_access.clone(), new_workload_no_access.clone()];
        let workload_operations = vec![
            WorkloadOperation::Create(ReusableWorkloadSpec::new(new_workload_access, None)),
            WorkloadOperation::Create(ReusableWorkloadSpec::new(new_workload_no_access, None)),
        ];

        let mut mock_workload_scheduler = MockWorkloadScheduler::default();
        mock_workload_scheduler
            .expect_enqueue_filtered_workload_operations()
            .once()
            .return_const(workload_operations);

        let mock_workload_scheduler_context = MockWorkloadScheduler::new_context();
        mock_workload_scheduler_context
            .expect()
            .once()
            .return_once(|_| mock_workload_scheduler);

        let mut runtime_facade_mock = MockRuntimeFacade::new();
        runtime_facade_mock
            .expect_get_reusable_workloads()
            .once()
            .return_once(|_| Box::pin(async { Ok(vec![]) }));

        runtime_facade_mock
            .expect_create_workload()
            .once()
            .returning(move |_, _, _| MockWorkload::default());

        let mut runtime_facade_mock_2 = MockRuntimeFacade::new();
        runtime_facade_mock_2
            .expect_get_reusable_workloads()
            .once()
            .return_once(|_| Box::pin(async { Ok(vec![]) }));

        runtime_facade_mock_2
            .expect_create_workload()
            .once()
            .returning(move |_, _, _| MockWorkload::default());

        let (_, mut runtime_manager, _) = RuntimeManagerBuilder::default()
            .with_runtime(
                RUNTIME_NAME,
                Box::new(runtime_facade_mock) as Box<dyn RuntimeFacade>,
            )
            .with_runtime(
                RUNTIME_NAME_2,
                Box::new(runtime_facade_mock_2) as Box<dyn RuntimeFacade>,
            )
            .build();

        runtime_manager
            .handle_server_hello(added_workloads, &MockWorkloadStateStore::default())
            .await;

        assert!(runtime_manager.workloads.contains_key(WORKLOAD_1_NAME));
        assert!(runtime_manager.workloads.contains_key(WORKLOAD_2_NAME));
    }

    // [utest->swdd~agent-skips-unknown-runtime~1]
    #[tokio::test]
    async fn utest_handle_update_workload_no_workload_with_unknown_runtime() {
        let _guard = crate::test_helper::MOCKALL_CONTEXT_SYNC
            .get_lock_async()
            .await;
        let _from_authorizer_context = setup_from_authorizer();

        let control_interface_info_mock = MockControlInterfaceInfo::new_context();
        control_interface_info_mock
            .expect()
            .once()
            .return_once(|_, _, _, _| MockControlInterfaceInfo::default());

        let workload_with_unknown_runtime =
            generate_test_workload_spec_with_control_interface_access(
                AGENT_NAME.to_string(),
                WORKLOAD_1_NAME.to_string(),
                "unknown_runtime1".to_string(),
            );
        let added_workloads = vec![workload_with_unknown_runtime.clone()];

        let workload_operations = vec![WorkloadOperation::Create(ReusableWorkloadSpec::new(
            workload_with_unknown_runtime,
            None,
        ))];

        let mut mock_workload_scheduler = MockWorkloadScheduler::default();
        mock_workload_scheduler
            .expect_enqueue_filtered_workload_operations()
            .once()
            .return_const(workload_operations);

        let mock_workload_scheduler_context = MockWorkloadScheduler::new_context();
        mock_workload_scheduler_context
            .expect()
            .once()
            .return_once(|_| mock_workload_scheduler);

        let mut runtime_facade_mock = MockRuntimeFacade::new();
        runtime_facade_mock
            .expect_get_reusable_workloads()
            .once()
            .return_once(|_| Box::pin(async { Ok(vec![]) }));

        runtime_facade_mock.expect_create_workload().never(); // workload shall not be created due to unknown runtime

        let (_, mut runtime_manager, _) = RuntimeManagerBuilder::default()
            .with_runtime(
                RUNTIME_NAME,
                Box::new(runtime_facade_mock) as Box<dyn RuntimeFacade>,
            )
            .build();

        runtime_manager
            .handle_server_hello(added_workloads, &MockWorkloadStateStore::default())
            .await;

        assert!(runtime_manager.workloads.is_empty());
    }

    // [utest->swdd~agent-existing-workloads-finds-list~1]
    #[tokio::test]
    async fn utest_handle_update_workload_initial_call_failed_to_get_reusable_workloads() {
        let _guard = crate::test_helper::MOCKALL_CONTEXT_SYNC
            .get_lock_async()
            .await;
        let _from_authorizer_context = setup_from_authorizer();

        let control_interface_info_mock = MockControlInterfaceInfo::new_context();
        control_interface_info_mock
            .expect()
            .once()
            .return_once(|_, _, _, _| MockControlInterfaceInfo::default());

        let workload = generate_test_workload_spec_with_control_interface_access(
            AGENT_NAME.to_string(),
            WORKLOAD_1_NAME.to_string(),
            RUNTIME_NAME.to_string(),
        );
        let added_workloads = vec![workload.clone()];

        let workload_operations = vec![WorkloadOperation::Create(ReusableWorkloadSpec::new(
            workload, None,
        ))];
        let mut mock_workload_scheduler = MockWorkloadScheduler::default();
        mock_workload_scheduler
            .expect_enqueue_filtered_workload_operations()
            .once()
            .return_const(workload_operations);

        let mock_workload_scheduler_context = MockWorkloadScheduler::new_context();
        mock_workload_scheduler_context
            .expect()
            .once()
            .return_once(|_| mock_workload_scheduler);

        let mut runtime_facade_mock = MockRuntimeFacade::new();
        runtime_facade_mock
            .expect_get_reusable_workloads()
            .once()
            .returning(|_| {
                Box::pin(async {
                    Err(RuntimeError::List(
                        "failed to get reusable workloads".to_string(),
                    ))
                })
            });

        runtime_facade_mock
            .expect_create_workload()
            .once()
            .withf(|reusable_workload_spec, control_interface, to_server| {
                reusable_workload_spec
                    .workload_spec
                    .instance_name
                    .workload_name()
                    == WORKLOAD_1_NAME
                    && control_interface.is_some()
                    && !to_server.is_closed()
            })
            .return_once(|_, _, _| MockWorkload::default());

        let (mut server_receiver, mut runtime_manager, _wl_state_receiver) =
            RuntimeManagerBuilder::default()
                .with_runtime(
                    RUNTIME_NAME,
                    Box::new(runtime_facade_mock) as Box<dyn RuntimeFacade>,
                )
                .build();

        runtime_manager
            .handle_server_hello(added_workloads, &MockWorkloadStateStore::default())
            .await;
        server_receiver.close();

        assert!(runtime_manager.workloads.contains_key(WORKLOAD_1_NAME));
    }

    // [utest->swdd~agent-control-interface-created-for-eligible-workloads~1]
    #[tokio::test]
    async fn utest_update_workload_test_control_interface_creation() {
        let _guard = crate::test_helper::MOCKALL_CONTEXT_SYNC
            .get_lock_async()
            .await;

        let mut mock_workload_scheduler = MockWorkloadScheduler::default();
        mock_workload_scheduler
            .expect_enqueue_filtered_workload_operations()
            .never();

        let mock_workload_scheduler_context = MockWorkloadScheduler::new_context();
        mock_workload_scheduler_context
            .expect()
            .once()
            .return_once(|_| mock_workload_scheduler);

        let authorizer_mock = MockAuthorizer::from_context();
        authorizer_mock
            .expect()
            .once()
            .returning(|_| MockAuthorizer::new());

        let control_interface_info_new_context = MockControlInterfaceInfo::new_context();

        let (_, mut runtime_manager, _) = RuntimeManagerBuilder::default().build();

        control_interface_info_new_context
            .expect()
            .once()
            .return_once(|_, _, _, _| MockControlInterfaceInfo::default());
        let workload_spec_no_access = generate_test_workload_spec_with_param(
            AGENT_NAME.to_string(),
            WORKLOAD_1_NAME.to_string(),
            RUNTIME_NAME.to_string(),
        );
        runtime_manager
            .update_workload(workload_spec_no_access)
            .await;

        control_interface_info_new_context.expect().never();
        let workload_spec_has_access = generate_test_workload_spec_with_control_interface_access(
            AGENT_NAME.to_string(),
            WORKLOAD_1_NAME.to_string(),
            RUNTIME_NAME.to_string(),
        );
        runtime_manager
            .update_workload(workload_spec_has_access)
            .await;
    }

    // [utest->swdd~agent-existing-workloads-resume-existing~2]
    // [utest->swdd~agent-existing-workloads-starts-new-if-not-found~1]
    // [utest->swdd~agent-stores-running-workload~1]
    #[tokio::test]
    async fn utest_resume_existing_running_workload_with_equal_config() {
        let _guard = crate::test_helper::MOCKALL_CONTEXT_SYNC
            .get_lock_async()
            .await;
        let _from_authorizer_context = setup_from_authorizer();

        let control_interface_info_new_context = MockControlInterfaceInfo::new_context();
        control_interface_info_new_context
            .expect()
            .once()
            .returning(move |_, _, _, _| MockControlInterfaceInfo::default());

        let workload_operations = vec![];
        let mut mock_workload_scheduler = MockWorkloadScheduler::default();
        mock_workload_scheduler
            .expect_enqueue_filtered_workload_operations()
            .once()
            .return_const(workload_operations);

        let mock_workload_scheduler_context = MockWorkloadScheduler::new_context();
        mock_workload_scheduler_context
            .expect()
            .once()
            .return_once(|_| mock_workload_scheduler);

        let existing_workload = generate_test_workload_spec_with_control_interface_access(
            AGENT_NAME.to_string(),
            WORKLOAD_1_NAME.to_string(),
            RUNTIME_NAME.to_string(),
        );

        let existing_workload_instance_name = existing_workload.instance_name.clone();
        let resuable_workload_state_running = ReusableWorkloadState::new(
            existing_workload_instance_name,
            ExecutionState::running(),
            None,
        );

        let mut runtime_facade_mock = MockRuntimeFacade::new();
        runtime_facade_mock
            .expect_get_reusable_workloads()
            .once()
            .return_once(|_| Box::pin(async { Ok(vec![resuable_workload_state_running]) }));

        runtime_facade_mock
            .expect_resume_workload()
            .once()
            .return_once(|_, _, _| MockWorkload::default());

        runtime_facade_mock.expect_create_workload().never();

        let (_, mut runtime_manager, _) = RuntimeManagerBuilder::default()
            .with_runtime(
                RUNTIME_NAME,
                Box::new(runtime_facade_mock) as Box<dyn RuntimeFacade>,
            )
            .build();

        let added_workloads = vec![existing_workload];
        runtime_manager
            .handle_server_hello(added_workloads, &MockWorkloadStateStore::default())
            .await;

        assert!(runtime_manager.workloads.contains_key(WORKLOAD_1_NAME));
    }

    // [utest->swdd~agent-existing-workloads-replace-updated~3]
    #[tokio::test]
    async fn utest_replace_existing_workload_with_different_config() {
        let _guard = crate::test_helper::MOCKALL_CONTEXT_SYNC
            .get_lock_async()
            .await;

        let existing_workload = generate_test_workload_spec_with_control_interface_access(
            AGENT_NAME.to_string(),
            WORKLOAD_1_NAME.to_string(),
            RUNTIME_NAME.to_string(),
        );

        let added_workloads = vec![existing_workload.clone()];

        let mock_workload_scheduler_context = MockWorkloadScheduler::new_context();
        mock_workload_scheduler_context
            .expect()
            .once()
            .return_once(|_| MockWorkloadScheduler::default());

        // create workload with different config string to simulate a replace of a existing workload
        let existing_workload_with_other_config = WorkloadInstanceNameBuilder::default()
            .workload_name(WORKLOAD_1_NAME)
            .config(&String::from("different config"))
            .agent_name(AGENT_NAME)
            .build();

        let reusable_workload_state_running = ReusableWorkloadState::new(
            existing_workload_with_other_config,
            ExecutionState::running(),
            None,
        );

        let mut runtime_facade_mock = MockRuntimeFacade::new();
        runtime_facade_mock
            .expect_get_reusable_workloads()
            .once()
            .return_once(|_| Box::pin(async { Ok(vec![reusable_workload_state_running]) }));

        runtime_facade_mock
            .expect_delete_workload()
            .once()
            .return_const(());

        let (_, mut runtime_manager, _) = RuntimeManagerBuilder::default()
            .with_runtime(
                RUNTIME_NAME,
                Box::new(runtime_facade_mock) as Box<dyn RuntimeFacade>,
            )
            .build();

        let expected_new_added_workloads: Vec<ReusableWorkloadSpec> =
            added_workloads.clone().into_reusable_workload_specs();
        let new_added_workloads = runtime_manager
            .resume_and_remove_from_added_workloads(added_workloads)
            .await;

        assert_eq!(expected_new_added_workloads, new_added_workloads);
        assert!(!runtime_manager.workloads.contains_key(WORKLOAD_1_NAME));
    }

    // [utest->swdd~agent-existing-workloads-replace-updated~3]
    #[tokio::test]
    async fn utest_replace_existing_not_running_workload() {
        let _guard = crate::test_helper::MOCKALL_CONTEXT_SYNC
            .get_lock_async()
            .await;

        let existing_workload = generate_test_workload_spec_with_param(
            AGENT_NAME.to_string(),
            WORKLOAD_1_NAME.to_string(),
            RUNTIME_NAME.to_string(),
        );
        let added_workloads = vec![existing_workload.clone()];

        let mock_workload_scheduler_context = MockWorkloadScheduler::new_context();
        mock_workload_scheduler_context
            .expect()
            .once()
            .return_once(|_| MockWorkloadScheduler::default());

        let resuable_workload_state_succeeded = ReusableWorkloadState::new(
            existing_workload.instance_name,
            ExecutionState::succeeded(),
            None,
        );

        let mut runtime_facade_mock = MockRuntimeFacade::new();
        runtime_facade_mock
            .expect_get_reusable_workloads()
            .once()
            .return_once(|_| Box::pin(async { Ok(vec![resuable_workload_state_succeeded]) }));
        runtime_facade_mock
            .expect_delete_workload()
            .once()
            .return_const(());

        let (_, mut runtime_manager, _) = RuntimeManagerBuilder::default()
            .with_runtime(
                RUNTIME_NAME,
                Box::new(runtime_facade_mock) as Box<dyn RuntimeFacade>,
            )
            .build();

        let expected_added_workloads: Vec<ReusableWorkloadSpec> =
            added_workloads.clone().into_reusable_workload_specs();
        let new_added_workloads = runtime_manager
            .resume_and_remove_from_added_workloads(added_workloads)
            .await;

        assert_eq!(expected_added_workloads, new_added_workloads);
        assert!(!runtime_manager.workloads.contains_key(WORKLOAD_1_NAME));
    }

    // [utest->swdd~agent-existing-workloads-reuse-unmodified~1]
    #[tokio::test]
    async fn utest_reuse_existing_succeeded_workload() {
        let _guard = crate::test_helper::MOCKALL_CONTEXT_SYNC
            .get_lock_async()
            .await;

        let existing_workload = generate_test_workload_spec_with_control_interface_access(
            AGENT_NAME.to_string(),
            WORKLOAD_1_NAME.to_string(),
            RUNTIME_NAME.to_string(),
        );

        let added_workloads = vec![existing_workload.clone()];

        let mock_workload_scheduler_context = MockWorkloadScheduler::new_context();
        mock_workload_scheduler_context
            .expect()
            .once()
            .return_once(|_| MockWorkloadScheduler::default());

        const WORKLOAD_ID: &str = "workload_id_1";
        let resuable_workload_state_succeeded = ReusableWorkloadState::new(
            existing_workload.instance_name.clone(),
            ExecutionState::succeeded(),
            Some(WORKLOAD_ID.to_string()),
        );

        let mut runtime_facade_mock = MockRuntimeFacade::new();
        runtime_facade_mock
            .expect_get_reusable_workloads()
            .once()
            .return_once(|_| Box::pin(async { Ok(vec![resuable_workload_state_succeeded]) }));

        runtime_facade_mock.expect_delete_workload().never();

        let (_, mut runtime_manager, _) = RuntimeManagerBuilder::default()
            .with_runtime(
                RUNTIME_NAME,
                Box::new(runtime_facade_mock) as Box<dyn RuntimeFacade>,
            )
            .build();

        let expected_new_added_workloads: Vec<ReusableWorkloadSpec> = added_workloads
            .clone()
            .into_iter()
            .map(|w| ReusableWorkloadSpec::new(w, Some(WORKLOAD_ID.to_string())))
            .collect();
        let new_added_workloads = runtime_manager
            .resume_and_remove_from_added_workloads(added_workloads)
            .await;

        assert_eq!(expected_new_added_workloads, new_added_workloads);
        assert!(!runtime_manager.workloads.contains_key(WORKLOAD_1_NAME));
    }

    // [utest->swdd~agent-existing-workloads-delete-unneeded~2]
    #[tokio::test]
    async fn utest_handle_update_workload_initial_call_delete_unneeded_after_agent_restart() {
        let _guard = crate::test_helper::MOCKALL_CONTEXT_SYNC
            .get_lock_async()
            .await;

        let existing_unneeded_workload = WorkloadInstanceNameBuilder::default()
            .workload_name(WORKLOAD_1_NAME)
            .config(&String::from("different config"))
            .agent_name(AGENT_NAME)
            .build();

        let workload_operations = vec![];
        let mut mock_workload_scheduler = MockWorkloadScheduler::default();
        mock_workload_scheduler
            .expect_enqueue_filtered_workload_operations()
            .once()
            .return_const(workload_operations);

        let mock_workload_scheduler_context = MockWorkloadScheduler::new_context();
        mock_workload_scheduler_context
            .expect()
            .once()
            .return_once(|_| mock_workload_scheduler);

        let mut runtime_facade_mock = MockRuntimeFacade::new();
        runtime_facade_mock
            .expect_get_reusable_workloads()
            .once()
            .return_once(|_| {
                Box::pin(async move {
                    Ok(vec![ReusableWorkloadState::new(
                        existing_unneeded_workload,
                        ExecutionState::default(),
                        None,
                    )])
                })
            });

        runtime_facade_mock
            .expect_delete_workload()
            .once()
            .return_const(());

        let (_, mut runtime_manager, _wl_state_receiver) = RuntimeManagerBuilder::default()
            .with_runtime(
                RUNTIME_NAME,
                Box::new(runtime_facade_mock) as Box<dyn RuntimeFacade>,
            )
            .build();

        runtime_manager
            .handle_server_hello(vec![], &MockWorkloadStateStore::default())
            .await;

        assert!(runtime_manager.workloads.is_empty());
    }

<<<<<<< HEAD
    // [utest->swdd~agent-existing-workloads-delete-unneeded~2]
    #[tokio::test]
    async fn utest_handle_update_workload_initial_call_delete_unneeded_after_server_restart() {
        let _guard = crate::test_helper::MOCKALL_CONTEXT_SYNC
            .get_lock_async()
            .await;

        let existing_unneeded_workload = WorkloadInstanceNameBuilder::default()
            .workload_name(WORKLOAD_1_NAME)
            .config(&String::from("different config"))
            .agent_name(AGENT_NAME)
            .build();

        let workload_operations = vec![];
        let mut mock_workload_scheduler = MockWorkloadScheduler::default();
        mock_workload_scheduler
            .expect_enqueue_filtered_workload_operations()
            .once()
            .return_const(workload_operations);

        let mock_workload_scheduler_context = MockWorkloadScheduler::new_context();
        mock_workload_scheduler_context
            .expect()
            .once()
            .return_once(|_| mock_workload_scheduler);

        let mut runtime_facade_mock = MockRuntimeFacade::new();
        runtime_facade_mock
            .expect_get_reusable_workloads()
            .once()
            .return_once(|_| {
                Box::pin(async move {
                    Ok(vec![ReusableWorkloadState::new(
                        existing_unneeded_workload,
                        ExecutionState::default(),
                        None,
                    )])
                })
            });

        runtime_facade_mock
            .expect_delete_workload()
            .never();

        let (_, mut runtime_manager, _wl_state_receiver) = RuntimeManagerBuilder::default()
            .with_runtime(
                RUNTIME_NAME,
                Box::new(runtime_facade_mock) as Box<dyn RuntimeFacade>,
            )
            .build();

        let mut workload_mock = MockWorkload::default();
        workload_mock
            .expect_delete()
            .once()
            .return_once(|| Ok(()));

        runtime_manager
            .workloads
            .insert(WORKLOAD_1_NAME.to_string(), workload_mock);

        runtime_manager
            .handle_server_hello(vec![], &MockWorkloadStateStore::default())
            .await;

        assert!(runtime_manager.workloads.is_empty());
    }

    // [utest->swdd~agent-handles-new-workload-operations]
=======
    // [utest->swdd~agent-handles-new-workload-operations~1]
>>>>>>> b6be81b2
    #[tokio::test]
    async fn utest_handle_update_workload_initial_call_add_workload_with_unfulfilled_dependencies()
    {
        let _guard = crate::test_helper::MOCKALL_CONTEXT_SYNC
            .get_lock_async()
            .await;

        let added_workloads = vec![generate_test_workload_spec_with_param(
            AGENT_NAME.to_string(),
            WORKLOAD_1_NAME.to_string(),
            RUNTIME_NAME.to_string(),
        )];

        let workload_operations = vec![];
        let mut mock_workload_scheduler = MockWorkloadScheduler::default();
        mock_workload_scheduler
            .expect_enqueue_filtered_workload_operations()
            .once()
            .return_const(workload_operations);

        let mock_workload_scheduler_context = MockWorkloadScheduler::new_context();
        mock_workload_scheduler_context
            .expect()
            .once()
            .return_once(|_| mock_workload_scheduler);

        let mut runtime_facade_mock = MockRuntimeFacade::new();
        runtime_facade_mock
            .expect_get_reusable_workloads()
            .once()
            .return_once(|_| Box::pin(async { Ok(vec![]) }));
        runtime_facade_mock.expect_create_workload().never();

        let (_server_receiver, mut runtime_manager, _wl_state_receiver) =
            RuntimeManagerBuilder::default()
                .with_runtime(
                    RUNTIME_NAME,
                    Box::new(runtime_facade_mock) as Box<dyn RuntimeFacade>,
                )
                .build();

        runtime_manager
            .handle_server_hello(added_workloads, &MockWorkloadStateStore::default())
            .await;

        assert!(runtime_manager.workloads.is_empty());
    }

    // [utest->swdd~agent-control-interface-created-for-eligible-workloads~1]
    #[tokio::test]
    async fn utest_add_workload_test_control_interface_creation() {
        let _guard = crate::test_helper::MOCKALL_CONTEXT_SYNC
            .get_lock_async()
            .await;

        let mut mock_workload_scheduler = MockWorkloadScheduler::default();
        mock_workload_scheduler
            .expect_enqueue_filtered_workload_operations()
            .never();

        let mock_workload_scheduler_context = MockWorkloadScheduler::new_context();
        mock_workload_scheduler_context
            .expect()
            .once()
            .return_once(|_| mock_workload_scheduler);

        let authorizer_mock = MockAuthorizer::from_context();
        authorizer_mock
            .expect()
            .once()
            .returning(|_| MockAuthorizer::new());

        let control_interface_info_new_context = MockControlInterfaceInfo::new_context();

        let (_, mut runtime_manager, _) = RuntimeManagerBuilder::default().build();

        control_interface_info_new_context
            .expect()
            .once()
            .return_once(|_, _, _, _| MockControlInterfaceInfo::default());
        let workload_spec_no_access = generate_test_workload_spec_with_param(
            AGENT_NAME.to_string(),
            WORKLOAD_1_NAME.to_string(),
            RUNTIME_NAME.to_string(),
        );
        runtime_manager
            .add_workload(ReusableWorkloadSpec::new(workload_spec_no_access, None))
            .await;

        control_interface_info_new_context.expect().never();
        let workload_spec_has_access = generate_test_workload_spec_with_control_interface_access(
            AGENT_NAME.to_string(),
            WORKLOAD_1_NAME.to_string(),
            RUNTIME_NAME.to_string(),
        );
        runtime_manager
            .add_workload(ReusableWorkloadSpec::new(workload_spec_has_access, None))
            .await;
    }

    // [utest->swdd~agent-existing-workloads-replace-updated~3]
    #[tokio::test]
    async fn utest_handle_update_workload_initial_call_replace_workload_with_unfulfilled_dependencies(
    ) {
        let _guard = crate::test_helper::MOCKALL_CONTEXT_SYNC
            .get_lock_async()
            .await;

        let control_interface_mock = MockControlInterface::new_context();
        control_interface_mock.expect().never();

        let workload_operations = vec![];
        let mut mock_workload_scheduler = MockWorkloadScheduler::default();
        mock_workload_scheduler
            .expect_enqueue_filtered_workload_operations()
            .once()
            .return_const(workload_operations);

        let mock_workload_scheduler_context = MockWorkloadScheduler::new_context();
        mock_workload_scheduler_context
            .expect()
            .once()
            .return_once(|_| mock_workload_scheduler);

        let existing_workload = generate_test_workload_spec_with_param(
            AGENT_NAME.to_string(),
            WORKLOAD_1_NAME.to_string(),
            RUNTIME_NAME.to_string(),
        );

        // create workload with different config string to simulate a replace of a existing workload
        let existing_workload_with_other_config = WorkloadInstanceName::builder()
            .workload_name(WORKLOAD_1_NAME)
            .config(&String::from("different config"))
            .agent_name(AGENT_NAME)
            .build();

        let mut runtime_facade_mock = MockRuntimeFacade::new();
        runtime_facade_mock
            .expect_get_reusable_workloads()
            .once()
            .return_once(|_| {
                Box::pin(async {
                    Ok(vec![ReusableWorkloadState::new(
                        existing_workload_with_other_config,
                        ExecutionState::default(),
                        None,
                    )])
                })
            });

        runtime_facade_mock
            .expect_delete_workload()
            .once()
            .return_const(());

        runtime_facade_mock.expect_create_workload().never();

        let (_server_receiver, mut runtime_manager, _wl_state_receiver) =
            RuntimeManagerBuilder::default()
                .with_runtime(
                    RUNTIME_NAME,
                    Box::new(runtime_facade_mock) as Box<dyn RuntimeFacade>,
                )
                .build();

        let added_workloads = vec![existing_workload];
        runtime_manager
            .handle_server_hello(added_workloads, &MockWorkloadStateStore::default())
            .await;

        assert!(!runtime_manager.workloads.contains_key(WORKLOAD_1_NAME));
    }

    // [utest->swdd~agent-updates-deleted-and-added-workloads~1]
    // [utest->swdd~agent-handles-update-workload-requests~1]
    #[tokio::test]
    async fn utest_handle_update_workload_subsequent_update_on_add_and_delete() {
        let _guard = crate::test_helper::MOCKALL_CONTEXT_SYNC
            .get_lock_async()
            .await;
        let _from_authorizer_context = setup_from_authorizer();

        let new_workload = generate_test_workload_spec_with_control_interface_access(
            AGENT_NAME.to_string(),
            WORKLOAD_1_NAME.to_string(),
            RUNTIME_NAME.to_string(),
        );

        let control_interface_info_mock = MockControlInterfaceInfo::new_context();
        control_interface_info_mock
            .expect()
            .once()
            .return_once(|_, _, _, _| MockControlInterfaceInfo::default());

        let old_workload =
            generate_test_deleted_workload(AGENT_NAME.to_string(), WORKLOAD_1_NAME.to_string());

        let workload_operations = vec![WorkloadOperation::Update(
            new_workload.clone(),
            old_workload.clone(),
        )];

        let mut mock_workload_scheduler = MockWorkloadScheduler::default();
        mock_workload_scheduler
            .expect_enqueue_filtered_workload_operations()
            .once()
            .return_const(workload_operations);

        let mock_workload_scheduler_context = MockWorkloadScheduler::new_context();
        mock_workload_scheduler_context
            .expect()
            .once()
            .return_once(|_| mock_workload_scheduler);

        let runtime_facade_mock = MockRuntimeFacade::new();
        let (_server_receiver, mut runtime_manager, _wl_state_receiver) =
            RuntimeManagerBuilder::default()
                .with_runtime(
                    RUNTIME_NAME,
                    Box::new(runtime_facade_mock) as Box<dyn RuntimeFacade>,
                )
                .build();

        let mut workload_mock = MockWorkload::default();
        workload_mock
            .expect_update()
            .once()
            .with(
                predicate::function(|workload_spec: &Option<WorkloadSpec>| {
                    workload_spec.is_some()
                        && workload_spec
                            .as_ref()
                            .unwrap()
                            .instance_name
                            .workload_name()
                            == WORKLOAD_1_NAME
                }),
                predicate::function(|control_interface: &Option<ControlInterfaceInfo>| {
                    control_interface.is_some()
                }),
            )
            .return_once(move |_, _| Ok(()));

        runtime_manager
            .workloads
            .insert(WORKLOAD_1_NAME.to_string(), workload_mock);

        let added_workloads = vec![new_workload];
        let deleted_workloads = vec![old_workload];
        // workload is in added and deleted workload vec
        runtime_manager
            .handle_update_workload(
                added_workloads,
                deleted_workloads,
                &MockWorkloadStateStore::default(),
            )
            .await;

        assert!(runtime_manager.workloads.contains_key(WORKLOAD_1_NAME));
    }

    // [utest->swdd~agent-deletes-workload~1]
    // [utest->swdd~agent-handle-deleted-before-added-workloads~1]
    #[tokio::test]
    async fn utest_handle_update_workload_subsequent_delete_before_adding() {
        let _guard = crate::test_helper::MOCKALL_CONTEXT_SYNC
            .get_lock_async()
            .await;
        let _from_authorizer_context = setup_from_authorizer();

        let control_interface_info_mock = MockControlInterfaceInfo::new_context();
        control_interface_info_mock
            .expect()
            .once()
            .return_once(|_, _, _, _| MockControlInterfaceInfo::default());

        let new_workload = generate_test_workload_spec_with_control_interface_access(
            AGENT_NAME.to_string(),
            WORKLOAD_2_NAME.to_string(),
            RUNTIME_NAME.to_string(),
        );

        let deleted_workload =
            generate_test_deleted_workload(AGENT_NAME.to_string(), WORKLOAD_1_NAME.to_string());

        let workload_operations = vec![
            WorkloadOperation::Delete(deleted_workload.clone()),
            WorkloadOperation::Create(ReusableWorkloadSpec::new(new_workload.clone(), None)),
        ];
        let mut mock_workload_scheduler = MockWorkloadScheduler::default();
        mock_workload_scheduler
            .expect_enqueue_filtered_workload_operations()
            .once()
            .return_const(workload_operations);

        let mock_workload_scheduler_context = MockWorkloadScheduler::new_context();
        mock_workload_scheduler_context
            .expect()
            .once()
            .return_once(|_| mock_workload_scheduler);

        let mut delete_before_add_seq = Sequence::new();

        let mut workload_mock = MockWorkload::default();
        workload_mock
            .expect_delete()
            .once()
            .in_sequence(&mut delete_before_add_seq)
            .return_once(move || Ok(()));

        let mut runtime_facade_mock = MockRuntimeFacade::new();
        runtime_facade_mock
            .expect_create_workload()
            .once()
            .withf(|reusable_workload_spec, control_interface, to_server| {
                reusable_workload_spec
                    .workload_spec
                    .instance_name
                    .workload_name()
                    == WORKLOAD_2_NAME
                    && control_interface.is_some()
                    && !to_server.is_closed()
            })
            .in_sequence(&mut delete_before_add_seq)
            .return_once(|_, _, _| MockWorkload::default());

        let (mut server_receiver, mut runtime_manager, _wl_state_receiver) =
            RuntimeManagerBuilder::default()
                .with_runtime(
                    RUNTIME_NAME,
                    Box::new(runtime_facade_mock) as Box<dyn RuntimeFacade>,
                )
                .build();

        runtime_manager
            .workloads
            .insert(WORKLOAD_1_NAME.to_string(), workload_mock);

        let added_workloads = vec![new_workload];
        let deleted_workloads = vec![deleted_workload];

        runtime_manager
            .handle_update_workload(
                added_workloads,
                deleted_workloads,
                &MockWorkloadStateStore::default(),
            )
            .await;
        server_receiver.close();

        assert!(!runtime_manager.workloads.contains_key(WORKLOAD_1_NAME));
        assert!(runtime_manager.workloads.contains_key(WORKLOAD_2_NAME));
    }

    // [utest->swdd~agent-add-on-update-missing-workload~1]
    #[tokio::test]
    async fn utest_handle_update_workload_subsequent_add_on_update_missing() {
        let _guard = crate::test_helper::MOCKALL_CONTEXT_SYNC
            .get_lock_async()
            .await;
        let _from_authorizer_context = setup_from_authorizer();

        let control_interface_info_mock = MockControlInterfaceInfo::new_context();
        control_interface_info_mock
            .expect()
            .once()
            .return_once(|_, _, _, _| MockControlInterfaceInfo::default());

        let new_workload = generate_test_workload_spec_with_control_interface_access(
            AGENT_NAME.to_string(),
            WORKLOAD_1_NAME.to_string(),
            RUNTIME_NAME.to_string(),
        );

        let deleted_workload =
            generate_test_deleted_workload(AGENT_NAME.to_string(), WORKLOAD_1_NAME.to_string());

        let workload_operations = vec![WorkloadOperation::Create(ReusableWorkloadSpec::new(
            new_workload.clone(),
            None,
        ))];
        let mut mock_workload_scheduler = MockWorkloadScheduler::default();
        mock_workload_scheduler
            .expect_enqueue_filtered_workload_operations()
            .once()
            .return_const(workload_operations);

        let mock_workload_scheduler_context = MockWorkloadScheduler::new_context();
        mock_workload_scheduler_context
            .expect()
            .once()
            .return_once(|_| mock_workload_scheduler);

        let mut runtime_facade_mock = MockRuntimeFacade::new();
        runtime_facade_mock
            .expect_create_workload()
            .once()
            .returning(move |_, _, _| MockWorkload::default());

        let (_server_receiver, mut runtime_manager, _wl_state_receiver) =
            RuntimeManagerBuilder::default()
                .with_runtime(
                    RUNTIME_NAME,
                    Box::new(runtime_facade_mock) as Box<dyn RuntimeFacade>,
                )
                .build();

        let added_workloads = vec![new_workload];
        let deleted_workloads = vec![deleted_workload];
        runtime_manager
            .handle_update_workload(
                added_workloads,
                deleted_workloads,
                &MockWorkloadStateStore::default(),
            )
            .await;

        assert!(runtime_manager.workloads.contains_key(WORKLOAD_1_NAME));
    }

    // [utest->swdd~agent-update-on-add-known-workload~1]
    #[tokio::test]
    async fn utest_handle_update_workload_subsequent_update_known_added() {
        let _guard = crate::test_helper::MOCKALL_CONTEXT_SYNC
            .get_lock_async()
            .await;
        let _from_authorizer_context = setup_from_authorizer();

        let new_workload = generate_test_workload_spec_with_control_interface_access(
            AGENT_NAME.to_string(),
            WORKLOAD_1_NAME.to_string(),
            RUNTIME_NAME.to_string(),
        );

        let control_interface_info_mock = MockControlInterfaceInfo::new_context();
        control_interface_info_mock
            .expect()
            .once()
            .return_once(|_, _, _, _| MockControlInterfaceInfo::default());

        let old_workload = generate_test_deleted_workload_with_dependencies(
            AGENT_NAME.to_owned(),
            WORKLOAD_1_NAME.to_owned(),
            Default::default(),
        );

        let workload_operations = vec![WorkloadOperation::Update(
            new_workload.clone(),
            old_workload,
        )];
        let mut mock_workload_scheduler = MockWorkloadScheduler::default();
        mock_workload_scheduler
            .expect_enqueue_filtered_workload_operations()
            .once()
            .return_const(workload_operations);

        let mock_workload_scheduler_context = MockWorkloadScheduler::new_context();
        mock_workload_scheduler_context
            .expect()
            .once()
            .return_once(|_| mock_workload_scheduler);

        let runtime_facade_mock = MockRuntimeFacade::new();
        let (_, mut runtime_manager, _) = RuntimeManagerBuilder::default()
            .with_runtime(
                RUNTIME_NAME,
                Box::new(runtime_facade_mock) as Box<dyn RuntimeFacade>,
            )
            .build();

        let mut workload_mock = MockWorkload::default();
        workload_mock
            .expect_update()
            .once()
            .withf(|workload_spec, control_interface| {
                workload_spec.is_some()
                    && workload_spec
                        .as_ref()
                        .unwrap()
                        .instance_name
                        .workload_name()
                        == WORKLOAD_1_NAME
                    && control_interface.is_some()
            })
            .return_once(move |_, _| Ok(()));

        runtime_manager
            .workloads
            .insert(WORKLOAD_1_NAME.to_string(), workload_mock);

        let added_workloads = vec![new_workload];
        runtime_manager
            .handle_update_workload(added_workloads, vec![], &MockWorkloadStateStore::default())
            .await;

        assert!(runtime_manager.workloads.contains_key(WORKLOAD_1_NAME));
    }

    // [utest->swdd~agent-added-creates-workload~1]
    // [utest->swdd~agent-uses-specified-runtime~1]
    // [utest->swdd~agent-stores-running-workload~1]
    #[tokio::test]
    async fn utest_handle_update_workload_subsequent_add_new_workloads() {
        let _guard = crate::test_helper::MOCKALL_CONTEXT_SYNC
            .get_lock_async()
            .await;
        let _from_authorizer_context = setup_from_authorizer();

        let control_interface_info_mock = MockControlInterfaceInfo::new_context();
        control_interface_info_mock
            .expect()
            .once()
            .return_once(|_, _, _, _| MockControlInterfaceInfo::default());

        let new_workload = generate_test_workload_spec_with_control_interface_access(
            AGENT_NAME.to_string(),
            WORKLOAD_1_NAME.to_string(),
            RUNTIME_NAME.to_string(),
        );

        let workload_operations = vec![WorkloadOperation::Create(ReusableWorkloadSpec::new(
            new_workload.clone(),
            None,
        ))];
        let mut mock_workload_scheduler = MockWorkloadScheduler::default();
        mock_workload_scheduler
            .expect_enqueue_filtered_workload_operations()
            .once()
            .return_const(workload_operations);

        let mock_workload_scheduler_context = MockWorkloadScheduler::new_context();
        mock_workload_scheduler_context
            .expect()
            .once()
            .return_once(|_| mock_workload_scheduler);

        let mut runtime_facade_mock = MockRuntimeFacade::new();
        runtime_facade_mock
            .expect_create_workload()
            .once()
            .withf(|resuable_workload_spec, control_interface, to_server| {
                resuable_workload_spec
                    .workload_spec
                    .instance_name
                    .workload_name()
                    == WORKLOAD_1_NAME
                    && control_interface.is_some()
                    && !to_server.is_closed()
            })
            .return_once(|_, _, _| MockWorkload::default());

        let (mut server_receiver, mut runtime_manager, _wl_state_receiver) =
            RuntimeManagerBuilder::default()
                .with_runtime(
                    RUNTIME_NAME,
                    Box::new(runtime_facade_mock) as Box<dyn RuntimeFacade>,
                )
                .build();

        let added_workloads = vec![new_workload];
        runtime_manager
            .handle_update_workload(added_workloads, vec![], &MockWorkloadStateStore::default())
            .await;
        server_receiver.close();

        assert!(runtime_manager.workloads.contains_key(WORKLOAD_1_NAME));
    }

    // [utest->swdd~agent-handles-new-workload-operations~1]
    #[tokio::test]
    async fn utest_handle_update_workload_subsequent_add_workload_with_not_fulfilled_dependencies()
    {
        let _guard = crate::test_helper::MOCKALL_CONTEXT_SYNC
            .get_lock_async()
            .await;

        let workload_operations = vec![];
        let mut mock_workload_scheduler = MockWorkloadScheduler::default();
        mock_workload_scheduler
            .expect_enqueue_filtered_workload_operations()
            .once()
            .return_const(workload_operations);

        let mock_workload_scheduler_context = MockWorkloadScheduler::new_context();
        mock_workload_scheduler_context
            .expect()
            .once()
            .return_once(|_| mock_workload_scheduler);

        let mut runtime_facade_mock = MockRuntimeFacade::new();
        runtime_facade_mock.expect_create_workload().never();

        let (mut server_receiver, mut runtime_manager, _wl_state_receiver) =
            RuntimeManagerBuilder::default()
                .with_runtime(
                    RUNTIME_NAME,
                    Box::new(runtime_facade_mock) as Box<dyn RuntimeFacade>,
                )
                .build();

        let added_workloads = vec![generate_test_workload_spec_with_param(
            AGENT_NAME.to_string(),
            WORKLOAD_1_NAME.to_string(),
            RUNTIME_NAME.to_string(),
        )];

        runtime_manager
            .handle_update_workload(added_workloads, vec![], &MockWorkloadStateStore::default())
            .await;
        server_receiver.close();

        assert!(!runtime_manager.workloads.contains_key(WORKLOAD_1_NAME));
    }

    // [utest->swdd~agent-executes-update-delete-only-workload-operation~1]
    #[tokio::test]
    async fn utest_handle_update_workload_subsequent_update_delete_only_with_fulfilled_delete_dependencies(
    ) {
        let _guard = crate::test_helper::MOCKALL_CONTEXT_SYNC
            .get_lock_async()
            .await;

        let new_workload = generate_test_workload_spec_with_param(
            AGENT_NAME.to_string(),
            WORKLOAD_1_NAME.to_string(),
            RUNTIME_NAME.to_string(),
        );

        let old_workload =
            generate_test_deleted_workload(AGENT_NAME.to_string(), WORKLOAD_1_NAME.to_string());

        let workload_operations = vec![WorkloadOperation::UpdateDeleteOnly(old_workload.clone())];

        let mut mock_workload_scheduler = MockWorkloadScheduler::default();
        mock_workload_scheduler
            .expect_enqueue_filtered_workload_operations()
            .once()
            .return_const(workload_operations);

        let mock_workload_scheduler_context = MockWorkloadScheduler::new_context();
        mock_workload_scheduler_context
            .expect()
            .once()
            .return_once(|_| mock_workload_scheduler);

        let runtime_facade_mock = MockRuntimeFacade::new();
        let (_, mut runtime_manager, _wl_state_receiver) = RuntimeManagerBuilder::default()
            .with_runtime(
                RUNTIME_NAME,
                Box::new(runtime_facade_mock) as Box<dyn RuntimeFacade>,
            )
            .build();

        let mut workload_mock = MockWorkload::default();
        workload_mock
            .expect_update()
            .once()
            .with(
                predicate::eq(None), // in case of update delete only there is no new workload spec
                predicate::function(|control_interface: &Option<ControlInterfaceInfo>| {
                    control_interface.is_none()
                }),
            )
            .return_once(move |_, _| Ok(()));

        runtime_manager
            .workloads
            .insert(WORKLOAD_1_NAME.to_string(), workload_mock);

        let added_workloads = vec![new_workload];
        let deleted_workloads = vec![old_workload];
        // workload is in added and deleted workload vec
        runtime_manager
            .handle_update_workload(
                added_workloads,
                deleted_workloads,
                &MockWorkloadStateStore::default(),
            )
            .await;
        assert!(runtime_manager.workloads.contains_key(WORKLOAD_1_NAME));
    }

    // [utest->swdd~agent-handles-new-workload-operations~1]
    #[tokio::test]
    async fn utest_handle_update_workload_subsequent_deleted_workload_with_not_fulfilled_dependencies(
    ) {
        let _guard = crate::test_helper::MOCKALL_CONTEXT_SYNC
            .get_lock_async()
            .await;

        let workload_operations = vec![];
        let mut mock_workload_scheduler = MockWorkloadScheduler::default();
        mock_workload_scheduler
            .expect_enqueue_filtered_workload_operations()
            .once()
            .return_const(workload_operations);

        let mock_workload_scheduler_context = MockWorkloadScheduler::new_context();
        mock_workload_scheduler_context
            .expect()
            .once()
            .return_once(|_| mock_workload_scheduler);

        let (mut server_receiver, mut runtime_manager, _wl_state_receiver) =
            RuntimeManagerBuilder::default().build();

        let mut workload_mock = MockWorkload::default();
        workload_mock.expect_delete().never();

        let new_deleted_workload =
            generate_test_deleted_workload(AGENT_NAME.to_string(), WORKLOAD_1_NAME.to_string());

        runtime_manager.workloads.insert(
            new_deleted_workload
                .instance_name
                .workload_name()
                .to_owned(),
            workload_mock,
        );

        let deleted_workloads = vec![new_deleted_workload.clone()];
        runtime_manager
            .handle_update_workload(
                vec![],
                deleted_workloads,
                &MockWorkloadStateStore::default(),
            )
            .await;
        server_receiver.close();

        assert!(runtime_manager.workloads.contains_key(WORKLOAD_1_NAME));
    }

    // [utest->swdd~agent-forward-responses-to-control-interface-pipe~1]
    // [utest->swdd~agent-uses-id-prefix-forward-control-interface-response-correct-workload~1]
    // [utest->swdd~agent-remove-id-prefix-forwarding-control-interface-response~1]
    #[tokio::test]
    async fn utest_forward_complete_state() {
        let _guard = crate::test_helper::MOCKALL_CONTEXT_SYNC
            .get_lock_async()
            .await;

        let mock_workload_scheduler_context = MockWorkloadScheduler::new_context();
        mock_workload_scheduler_context
            .expect()
            .once()
            .return_once(|_| MockWorkloadScheduler::default());

        let runtime_facade_mock = MockRuntimeFacade::new();

        let (_server_receiver, mut runtime_manager, _wl_state_receiver) =
            RuntimeManagerBuilder::default()
                .with_runtime(
                    RUNTIME_NAME,
                    Box::new(runtime_facade_mock) as Box<dyn RuntimeFacade>,
                )
                .build();

        let request_id: String = REQUEST_ID.to_string();
        let complete_state = ank_base::CompleteState::default();
        let expected_response = ank_base::Response {
            request_id,
            response_content: Some(ank_base::response::ResponseContent::CompleteState(
                complete_state.clone(),
            )),
        };
        let mut mock_workload = MockWorkload::default();
        mock_workload
            .expect_forward_response()
            .once()
            .with(predicate::eq(expected_response))
            .return_once(move |_| Ok(()));

        runtime_manager
            .workloads
            .insert(WORKLOAD_1_NAME.to_string(), mock_workload);

        runtime_manager
            .forward_response(ank_base::Response {
                request_id: format!("{WORKLOAD_1_NAME}@{REQUEST_ID}"),
                response_content: Some(ank_base::response::ResponseContent::CompleteState(
                    complete_state,
                )),
            })
            .await;
    }

    // [utest->swdd~agent-forward-responses-to-control-interface-pipe~1]
    #[tokio::test]
    async fn utest_forward_complete_state_fails() {
        let _guard = crate::test_helper::MOCKALL_CONTEXT_SYNC
            .get_lock_async()
            .await;

        let mock_workload_scheduler_context = MockWorkloadScheduler::new_context();
        mock_workload_scheduler_context
            .expect()
            .once()
            .return_once(|_| MockWorkloadScheduler::default());

        let runtime_facade_mock = MockRuntimeFacade::new();

        let (_server_receiver, mut runtime_manager, _wl_state_receiver) =
            RuntimeManagerBuilder::default()
                .with_runtime(
                    RUNTIME_NAME,
                    Box::new(runtime_facade_mock) as Box<dyn RuntimeFacade>,
                )
                .build();
        let request_id: String = REQUEST_ID.to_string();
        let workloads = [(WORKLOAD_1_NAME,
                            ank_base::Workload {
                                agent: Some(AGENT_NAME.to_string()),
                                restart_policy: Some(ank_base::RestartPolicy::Always as i32),
                                dependencies: Some(ank_base::Dependencies {
                                    dependencies: HashMap::from([
                                        (
                                            "workload_A".to_string(),
                                            AddCondition::AddCondRunning as i32,
                                        ),
                                        (
                                            "workload_C".to_string(),
                                            AddCondition::AddCondSucceeded as i32,
                                        ),
                                    ]),
                                }),
                                tags: Some(ank_base::Tags {
                                    tags: vec![ank_base::Tag {
                                        key: "key".to_string(),
                                        value: "value".to_string(),
                                    }],
                                }),
                                runtime: Some("runtime1".to_string()),
                                runtime_config: Some("generalOptions: [\"--version\"]\ncommandOptions: [\"--network=host\"]\nimage: alpine:latest\ncommandArgs: [\"bash\"]\n".to_string()),
                                control_interface_access: None,
                                configs: Some(ank_base::ConfigMappings {
                                    configs: Default::default()})
                            })];
        let mut complete_state = test_utils::generate_test_proto_complete_state(&workloads);
        complete_state.workload_states = Some(ank_base::WorkloadStatesMap {
            agent_state_map: HashMap::from([(
                AGENT_NAME.to_string(),
                ank_base::ExecutionsStatesOfWorkload {
                    wl_name_state_map: HashMap::from([(
                        WORKLOAD_1_NAME.to_string(),
                        ank_base::ExecutionsStatesForId {
                            id_state_map: HashMap::from([(
                                "404e2079115f592befb2c97fc2666aefc59a7309214828b18ff9f20f47a6ebed"
                                    .to_string(),
                                ank_base::ExecutionState {
                                    additional_info: "".to_string(),
                                    execution_state_enum: Some(
                                        ank_base::execution_state::ExecutionStateEnum::Running(0),
                                    ),
                                },
                            )]),
                        },
                    )]),
                },
            )]),
        });

        complete_state.agents = Some(ank_base::AgentMap {
            agents: HashMap::from([(
                AGENT_NAME.to_owned(),
                objects::AgentAttributes {
                    cpu_usage: Some(objects::CpuUsage { cpu_usage: 42 }),
                    free_memory: Some(objects::FreeMemory { free_memory: 42 }),
                }
                .into(),
            )]),
        });
        let expected_response = ank_base::Response {
            request_id,
            response_content: Some(ResponseContent::CompleteState(complete_state)),
        };
        let mut mock_workload = MockWorkload::default();
        mock_workload
            .expect_forward_response()
            .once()
            .with(predicate::eq(expected_response))
            .return_once(move |_| {
                Err(WorkloadError::CompleteState(
                    "failed to send complete state".to_string(),
                ))
            });

        runtime_manager
            .workloads
            .insert(WORKLOAD_1_NAME.to_string(), mock_workload);

        runtime_manager
            .forward_response(ank_base::Response {
                request_id: format!("{WORKLOAD_1_NAME}@{REQUEST_ID}"),
                response_content: Some(ResponseContent::CompleteState(
                    generate_test_complete_state(vec![generate_test_workload_spec_with_param(
                        AGENT_NAME.to_string(),
                        WORKLOAD_1_NAME.to_string(),
                        RUNTIME_NAME.to_string(),
                    )])
                    .into(),
                )),
            })
            .await;
    }

    // [utest->swdd~agent-forward-responses-to-control-interface-pipe~1]
    #[tokio::test]
    async fn utest_forward_complete_state_not_called_because_workload_not_found() {
        let _guard = crate::test_helper::MOCKALL_CONTEXT_SYNC
            .get_lock_async()
            .await;

        let mock_workload_scheduler_context = MockWorkloadScheduler::new_context();
        mock_workload_scheduler_context
            .expect()
            .once()
            .return_once(|_| MockWorkloadScheduler::default());

        let runtime_facade_mock = MockRuntimeFacade::new();

        let (_server_receiver, mut runtime_manager, _wl_state_receiver) =
            RuntimeManagerBuilder::default()
                .with_runtime(
                    RUNTIME_NAME,
                    Box::new(runtime_facade_mock) as Box<dyn RuntimeFacade>,
                )
                .build();

        let mut mock_workload = MockWorkload::default();
        mock_workload.expect_forward_response().never();

        runtime_manager
            .forward_response(ank_base::Response {
                request_id: format!("{WORKLOAD_1_NAME}@{REQUEST_ID}"),
                response_content: Some(ank_base::response::ResponseContent::CompleteState(
                    generate_test_complete_state(vec![generate_test_workload_spec_with_param(
                        AGENT_NAME.to_string(),
                        WORKLOAD_1_NAME.to_string(),
                        RUNTIME_NAME.to_string(),
                    )])
                    .into(),
                )),
            })
            .await;
    }

    // [utest->swdd~agent-handles-workloads-with-fulfilled-dependencies~1]
    #[tokio::test]
    async fn utest_update_workload_state_create_workload_with_fulfilled_dependencies() {
        let _guard = crate::test_helper::MOCKALL_CONTEXT_SYNC
            .get_lock_async()
            .await;
        let _from_authorizer_context = setup_from_authorizer();

        let control_interface_info_mock = MockControlInterfaceInfo::new_context();
        control_interface_info_mock
            .expect()
            .once()
            .return_once(|_, _, _, _| MockControlInterfaceInfo::default());

        let mut workload_spec = generate_test_workload_spec_with_dependencies(
            AGENT_NAME,
            WORKLOAD_1_NAME,
            RUNTIME_NAME,
            HashMap::from([(WORKLOAD_2_NAME.to_string(), AddCondition::AddCondRunning)]),
        );
        workload_spec.control_interface_access = generate_test_control_interface_access();

        let next_workload_operations = vec![WorkloadOperation::Create(ReusableWorkloadSpec::new(
            workload_spec,
            None,
        ))];
        let mut mock_workload_scheduler = MockWorkloadScheduler::default();
        mock_workload_scheduler
            .expect_next_workload_operations()
            .once()
            .return_const(next_workload_operations);

        let mock_workload_scheduler_context = MockWorkloadScheduler::new_context();
        mock_workload_scheduler_context
            .expect()
            .once()
            .return_once(|_| mock_workload_scheduler);

        let mut runtime_facade_mock = MockRuntimeFacade::new();
        runtime_facade_mock
            .expect_create_workload()
            .once()
            .return_once(|_, _, _| MockWorkload::default());

        let (mut server_receiver, mut runtime_manager, _wl_state_receiver) =
            RuntimeManagerBuilder::default()
                .with_runtime(
                    RUNTIME_NAME,
                    Box::new(runtime_facade_mock) as Box<dyn RuntimeFacade>,
                )
                .build();

        runtime_manager
            .update_workloads_on_fulfilled_dependencies(&MockWorkloadStateStore::default())
            .await;
        server_receiver.close();

        assert!(runtime_manager.workloads.contains_key(WORKLOAD_1_NAME));
    }

    // [utest->swdd~agent-handles-workloads-with-fulfilled-dependencies~1]
    #[tokio::test]
    async fn utest_update_workload_state_no_create_workload_when_dependencies_not_fulfilled() {
        let _guard = crate::test_helper::MOCKALL_CONTEXT_SYNC
            .get_lock_async()
            .await;

        let next_workload_operations = vec![];
        let mut mock_workload_scheduler = MockWorkloadScheduler::default();
        mock_workload_scheduler
            .expect_next_workload_operations()
            .once()
            .return_const(next_workload_operations);

        let mock_workload_scheduler_context = MockWorkloadScheduler::new_context();
        mock_workload_scheduler_context
            .expect()
            .once()
            .return_once(|_| mock_workload_scheduler);

        let mut runtime_facade_mock = MockRuntimeFacade::new();
        runtime_facade_mock.expect_create_workload().never();

        let (mut server_receiver, mut runtime_manager, _wl_state_receiver) =
            RuntimeManagerBuilder::default()
                .with_runtime(
                    RUNTIME_NAME,
                    Box::new(runtime_facade_mock) as Box<dyn RuntimeFacade>,
                )
                .build();

        runtime_manager
            .update_workloads_on_fulfilled_dependencies(&MockWorkloadStateStore::default())
            .await;
        server_receiver.close();

        assert!(!runtime_manager.workloads.contains_key(WORKLOAD_1_NAME));
    }

    // [utest->swdd~agent-handles-workloads-with-fulfilled-dependencies~1]
    #[tokio::test]
    async fn utest_update_workload_state_delete_workload_dependencies_with_fulfilled_dependencies()
    {
        let _guard = crate::test_helper::MOCKALL_CONTEXT_SYNC
            .get_lock_async()
            .await;

        let deleted_workload =
            generate_test_deleted_workload(AGENT_NAME.to_owned(), WORKLOAD_1_NAME.to_owned());

        let next_workload_operations = vec![WorkloadOperation::Delete(deleted_workload)];

        let mut mock_workload_scheduler = MockWorkloadScheduler::default();
        mock_workload_scheduler
            .expect_next_workload_operations()
            .once()
            .return_const(next_workload_operations);

        let mock_workload_scheduler_context = MockWorkloadScheduler::new_context();
        mock_workload_scheduler_context
            .expect()
            .once()
            .return_once(|_| mock_workload_scheduler);

        let (mut server_receiver, mut runtime_manager, _wl_state_receiver) =
            RuntimeManagerBuilder::default().build();

        let mut workload_mock = MockWorkload::default();
        workload_mock
            .expect_delete()
            .once()
            .return_once(move || Ok(()));

        runtime_manager
            .workloads
            .insert(WORKLOAD_1_NAME.to_owned(), workload_mock);

        runtime_manager
            .update_workloads_on_fulfilled_dependencies(&MockWorkloadStateStore::default())
            .await;
        server_receiver.close();

        assert!(!runtime_manager.workloads.contains_key(WORKLOAD_1_NAME));
    }

    // [utest->swdd~agent-handles-workloads-with-fulfilled-dependencies~1]
    #[tokio::test]
    async fn utest_update_workload_state_delete_workload_dependencies_not_fulfilled() {
        let _guard = crate::test_helper::MOCKALL_CONTEXT_SYNC
            .get_lock_async()
            .await;

        let next_workload_operations = vec![];
        let mut mock_workload_scheduler = MockWorkloadScheduler::default();
        mock_workload_scheduler
            .expect_next_workload_operations()
            .once()
            .return_const(next_workload_operations);

        let mock_workload_scheduler_context = MockWorkloadScheduler::new_context();
        mock_workload_scheduler_context
            .expect()
            .once()
            .return_once(|_| mock_workload_scheduler);

        let (mut server_receiver, mut runtime_manager, _wl_state_receiver) =
            RuntimeManagerBuilder::default().build();

        let mut workload_mock = MockWorkload::default();
        workload_mock.expect_delete().never();

        runtime_manager
            .workloads
            .insert(WORKLOAD_1_NAME.to_owned(), workload_mock);

        runtime_manager
            .update_workloads_on_fulfilled_dependencies(&MockWorkloadStateStore::default())
            .await;
        server_receiver.close();

        assert!(runtime_manager.workloads.contains_key(WORKLOAD_1_NAME));
    }

    #[tokio::test]
    async fn utest_delete_workload_on_already_removed_workload() {
        let _guard = crate::test_helper::MOCKALL_CONTEXT_SYNC
            .get_lock_async()
            .await;

        let instance_name = WorkloadInstanceNameBuilder::default()
            .workload_name(WORKLOAD_1_NAME)
            .config(&String::from("some config"))
            .agent_name(AGENT_NAME)
            .build();

        let mock_workload_scheduler = MockWorkloadScheduler::default();
        let mock_workload_scheduler_context = MockWorkloadScheduler::new_context();
        mock_workload_scheduler_context
            .expect()
            .once()
            .return_once(|_| mock_workload_scheduler);

        let (mut server_receiver, mut runtime_manager, mut wl_state_receiver) =
            RuntimeManagerBuilder::default().build();

        runtime_manager
            .delete_workload(DeletedWorkload {
                instance_name,
                dependencies: HashMap::new(),
            })
            .await;
        server_receiver.close();
        let wl_state_msg = wl_state_receiver.recv().await;

        assert!(!runtime_manager.workloads.contains_key(WORKLOAD_1_NAME));
        assert_ne!(wl_state_msg, None);

        let WorkloadState {
            instance_name: actual_instance_name,
            execution_state: actual_execution_state,
        } = wl_state_msg.unwrap();

        assert_eq!(actual_instance_name.workload_name(), WORKLOAD_1_NAME);
        assert_eq!(actual_execution_state, ExecutionState::removed());
    }

    // [utest->swdd~agent-transforms-update-workload-message-to-workload-operations~1]
    #[tokio::test]
    async fn utest_transform_update_state_message_into_workload_operations_create() {
        let _guard = crate::test_helper::MOCKALL_CONTEXT_SYNC
            .get_lock_async()
            .await;

        let mock_workload_scheduler_context = MockWorkloadScheduler::new_context();
        mock_workload_scheduler_context
            .expect()
            .once()
            .return_once(|_| MockWorkloadScheduler::default());

        let (_server_receiver, runtime_manager, _wl_state_receiver) =
            RuntimeManagerBuilder::default().build();

        let new_workload = generate_test_workload_spec_with_param(
            AGENT_NAME.to_owned(),
            WORKLOAD_1_NAME.to_owned(),
            RUNTIME_NAME.to_owned(),
        );
        let added_workloads = vec![ReusableWorkloadSpec::new(new_workload.clone(), None)];
        let deleted_workloads = vec![];
        let workload_operations =
            runtime_manager.transform_into_workload_operations(added_workloads, deleted_workloads);

        assert_eq!(
            vec![WorkloadOperation::Create(ReusableWorkloadSpec::new(
                new_workload,
                None
            ))],
            workload_operations
        );
    }

    // [utest->swdd~agent-transforms-update-workload-message-to-workload-operations~1]
    #[tokio::test]
    async fn utest_transform_update_state_message_into_workload_operations_delete() {
        let _guard = crate::test_helper::MOCKALL_CONTEXT_SYNC
            .get_lock_async()
            .await;

        let mock_workload_scheduler_context = MockWorkloadScheduler::new_context();
        mock_workload_scheduler_context
            .expect()
            .once()
            .return_once(|_| MockWorkloadScheduler::default());

        let (_server_receiver, runtime_manager, _wl_state_receiver) =
            RuntimeManagerBuilder::default().build();
        let added_workloads = vec![];
        let deleted_workload =
            generate_test_deleted_workload(AGENT_NAME.to_owned(), WORKLOAD_1_NAME.to_owned());
        let deleted_workloads = vec![deleted_workload.clone()];
        let workload_operations =
            runtime_manager.transform_into_workload_operations(added_workloads, deleted_workloads);

        assert_eq!(
            vec![WorkloadOperation::Delete(deleted_workload)],
            workload_operations
        );
    }

    // [utest->swdd~agent-transforms-update-workload-message-to-workload-operations~1]
    #[tokio::test]
    async fn utest_transform_update_state_message_into_workload_operations_update() {
        let _guard = crate::test_helper::MOCKALL_CONTEXT_SYNC
            .get_lock_async()
            .await;

        let mock_workload_scheduler_context = MockWorkloadScheduler::new_context();
        mock_workload_scheduler_context
            .expect()
            .once()
            .return_once(|_| MockWorkloadScheduler::default());

        let (_server_receiver, runtime_manager, _wl_state_receiver) =
            RuntimeManagerBuilder::default().build();

        let new_workload = generate_test_workload_spec_with_param(
            AGENT_NAME.to_owned(),
            WORKLOAD_1_NAME.to_owned(),
            RUNTIME_NAME.to_owned(),
        );
        let added_workloads = vec![ReusableWorkloadSpec::new(new_workload.clone(), None)];
        let deleted_workload =
            generate_test_deleted_workload(AGENT_NAME.to_owned(), WORKLOAD_1_NAME.to_owned());
        let deleted_workloads = vec![deleted_workload.clone()];
        let workload_operations =
            runtime_manager.transform_into_workload_operations(added_workloads, deleted_workloads);

        assert_eq!(
            vec![WorkloadOperation::Update(new_workload, deleted_workload)],
            workload_operations
        );
    }

    // [utest->swdd~agent-executes-create-workload-operation~1]
    #[tokio::test]
    async fn utest_execute_workload_operations_create() {
        let _guard = crate::test_helper::MOCKALL_CONTEXT_SYNC
            .get_lock_async()
            .await;
        let _from_authorizer_context = setup_from_authorizer();

        let mock_workload_scheduler_context = MockWorkloadScheduler::new_context();
        mock_workload_scheduler_context
            .expect()
            .once()
            .return_once(|_| MockWorkloadScheduler::default());

        let control_interface_info_mock = MockControlInterfaceInfo::new_context();
        control_interface_info_mock
            .expect()
            .once()
            .return_once(|_, _, _, _| MockControlInterfaceInfo::default());

        let mut runtime_facade_mock = MockRuntimeFacade::new();
        runtime_facade_mock
            .expect_create_workload()
            .once()
            .return_once(|_, _, _| MockWorkload::default());

        let (_server_receiver, mut runtime_manager, _wl_state_receiver) =
            RuntimeManagerBuilder::default()
                .with_runtime(
                    RUNTIME_NAME,
                    Box::new(runtime_facade_mock) as Box<dyn RuntimeFacade>,
                )
                .build();

        let new_workload = generate_test_workload_spec_with_control_interface_access(
            AGENT_NAME.to_owned(),
            WORKLOAD_1_NAME.to_owned(),
            RUNTIME_NAME.to_owned(),
        );
        let workload_operations = vec![WorkloadOperation::Create(ReusableWorkloadSpec::new(
            new_workload,
            None,
        ))];
        runtime_manager
            .execute_workload_operations(workload_operations)
            .await;
    }

    // [utest->swdd~agent-executes-delete-workload-operation~1]
    #[tokio::test]
    async fn utest_execute_workload_operations_delete() {
        let _guard = crate::test_helper::MOCKALL_CONTEXT_SYNC
            .get_lock_async()
            .await;

        let mock_workload_scheduler_context = MockWorkloadScheduler::new_context();
        mock_workload_scheduler_context
            .expect()
            .once()
            .return_once(|_| MockWorkloadScheduler::default());

        let (_server_receiver, mut runtime_manager, _wl_state_receiver) =
            RuntimeManagerBuilder::default().build();

        let mut workload_mock = MockWorkload::default();
        workload_mock
            .expect_delete()
            .once()
            .return_once(move || Ok(()));

        runtime_manager
            .workloads
            .insert(WORKLOAD_1_NAME.to_string(), workload_mock);

        let deleted_workload =
            generate_test_deleted_workload(AGENT_NAME.to_owned(), WORKLOAD_1_NAME.to_owned());
        let workload_operations = vec![WorkloadOperation::Delete(deleted_workload)];
        runtime_manager
            .execute_workload_operations(workload_operations)
            .await;
    }

    // [utest->swdd~agent-executes-update-delete-only-workload-operation~1]
    #[tokio::test]
    async fn utest_execute_workload_operations_update_delete_only() {
        let _guard = crate::test_helper::MOCKALL_CONTEXT_SYNC
            .get_lock_async()
            .await;

        let mock_workload_scheduler_context = MockWorkloadScheduler::new_context();
        mock_workload_scheduler_context
            .expect()
            .once()
            .return_once(|_| MockWorkloadScheduler::default());

        let (_server_receiver, mut runtime_manager, _wl_state_receiver) =
            RuntimeManagerBuilder::default().build();

        let mut workload_mock = MockWorkload::default();
        workload_mock
            .expect_update()
            .once()
            .return_once(move |_, _| Ok(()));

        runtime_manager
            .workloads
            .insert(WORKLOAD_1_NAME.to_string(), workload_mock);

        let deleted_workload =
            generate_test_deleted_workload(AGENT_NAME.to_owned(), WORKLOAD_1_NAME.to_owned());

        let workload_operations = vec![WorkloadOperation::UpdateDeleteOnly(deleted_workload)];
        runtime_manager
            .execute_workload_operations(workload_operations)
            .await;
    }

    // [utest->swdd~agent-executes-update-workload-operation~1]
    #[tokio::test]
    async fn utest_execute_workload_operations_update() {
        let _guard = crate::test_helper::MOCKALL_CONTEXT_SYNC
            .get_lock_async()
            .await;
        let _from_authorizer_context = setup_from_authorizer();

        let mock_workload_scheduler_context = MockWorkloadScheduler::new_context();
        mock_workload_scheduler_context
            .expect()
            .once()
            .return_once(|_| MockWorkloadScheduler::default());

        let (_server_receiver, mut runtime_manager, _wl_state_receiver) =
            RuntimeManagerBuilder::default().build();

        let new_workload = generate_test_workload_spec_with_param(
            AGENT_NAME.to_owned(),
            WORKLOAD_1_NAME.to_owned(),
            RUNTIME_NAME.to_owned(),
        );

        let mut workload_mock = MockWorkload::default();
        workload_mock
            .expect_update()
            .once()
            .return_once(move |_, _| Ok(()));

        runtime_manager
            .workloads
            .insert(WORKLOAD_1_NAME.to_string(), workload_mock);

        let deleted_workload =
            generate_test_deleted_workload(AGENT_NAME.to_owned(), WORKLOAD_1_NAME.to_owned());

        let workload_operations = vec![WorkloadOperation::Update(new_workload, deleted_workload)];
        runtime_manager
            .execute_workload_operations(workload_operations)
            .await;
    }

    fn setup_from_authorizer() -> Box<dyn Any> {
        let authorizer_from_context_mock = MockAuthorizer::from_context();
        authorizer_from_context_mock
            .expect()
            .returning(|_| MockAuthorizer::new());
        Box::new(authorizer_from_context_mock)
    }
}<|MERGE_RESOLUTION|>--- conflicted
+++ resolved
@@ -1241,7 +1241,6 @@
         assert!(runtime_manager.workloads.is_empty());
     }
 
-<<<<<<< HEAD
     // [utest->swdd~agent-existing-workloads-delete-unneeded~2]
     #[tokio::test]
     async fn utest_handle_update_workload_initial_call_delete_unneeded_after_server_restart() {
@@ -1310,10 +1309,7 @@
         assert!(runtime_manager.workloads.is_empty());
     }
 
-    // [utest->swdd~agent-handles-new-workload-operations]
-=======
     // [utest->swdd~agent-handles-new-workload-operations~1]
->>>>>>> b6be81b2
     #[tokio::test]
     async fn utest_handle_update_workload_initial_call_add_workload_with_unfulfilled_dependencies()
     {
