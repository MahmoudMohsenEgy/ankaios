--- conflicted
+++ resolved
@@ -24,7 +24,10 @@
 
 #[cfg_attr(test, automock)]
 impl DependencyStateValidator {
-    pub fn create_fulfilled(workload: &WorkloadSpec, workload_state_db: &WorkloadStateStore) -> bool {
+    pub fn create_fulfilled(
+        workload: &WorkloadSpec,
+        workload_state_db: &WorkloadStateStore,
+    ) -> bool {
         workload
             .dependencies
             .iter()
@@ -86,20 +89,15 @@
             HashMap::from([(WORKLOAD_NAME_2.to_string(), AddCondition::AddCondRunning)]),
         );
 
-<<<<<<< HEAD
-        let execution_state = Box::leak(Box::new(Some(ExecutionState::running())));
-        let mut parameter_storage_mock = MockWorkloadStateStore::default();
-=======
         let execution_state = ExecutionState::running();
-        let mut parameter_storage_mock = MockParameterStorage::default();
->>>>>>> 2fe1430f
-        parameter_storage_mock
+        let mut wl_state_store_mock = MockWorkloadStateStore::default();
+        wl_state_store_mock
             .states_storage
             .insert(WORKLOAD_NAME_2.to_owned(), execution_state);
 
         assert!(DependencyStateValidator::create_fulfilled(
             &workload_with_dependencies,
-            &parameter_storage_mock
+            &wl_state_store_mock
         ));
     }
 
@@ -113,18 +111,11 @@
 
         workload_with_dependencies.dependencies.clear(); // no inter-workload dependencies
 
-<<<<<<< HEAD
-        let mut parameter_storage_mock = MockWorkloadStateStore::default();
-        parameter_storage_mock
-            .expect_get_state_of_workload()
-            .never();
-=======
-        let parameter_storage_mock = MockParameterStorage::default();
->>>>>>> 2fe1430f
+        let wl_state_store_mock = MockWorkloadStateStore::default();
 
         assert!(DependencyStateValidator::create_fulfilled(
             &workload_with_dependencies,
-            &parameter_storage_mock
+            &wl_state_store_mock
         ));
     }
 
@@ -137,19 +128,11 @@
             HashMap::from([(WORKLOAD_NAME_2.to_string(), AddCondition::AddCondRunning)]),
         );
 
-<<<<<<< HEAD
-        let mut parameter_storage_mock = MockWorkloadStateStore::default();
-        parameter_storage_mock
-            .expect_get_state_of_workload()
-            .once()
-            .return_const(None);
-=======
-        let parameter_storage_mock = MockParameterStorage::default();
->>>>>>> 2fe1430f
+        let wl_state_store_mock = MockWorkloadStateStore::default();
 
         assert!(!DependencyStateValidator::create_fulfilled(
             &workload_with_dependencies,
-            &parameter_storage_mock
+            &wl_state_store_mock
         ));
     }
 
@@ -162,20 +145,15 @@
             HashMap::from([(WORKLOAD_NAME_2.to_string(), AddCondition::AddCondRunning)]),
         );
 
-<<<<<<< HEAD
-        let execution_state = Box::leak(Box::new(Some(ExecutionState::succeeded())));
-        let mut parameter_storage_mock = MockWorkloadStateStore::default();
-=======
         let execution_state = ExecutionState::succeeded();
-        let mut parameter_storage_mock = MockParameterStorage::default();
->>>>>>> 2fe1430f
-        parameter_storage_mock
+        let mut wl_state_store_mock = MockWorkloadStateStore::default();
+        wl_state_store_mock
             .states_storage
             .insert(WORKLOAD_NAME_2.to_owned(), execution_state);
 
         assert!(!DependencyStateValidator::create_fulfilled(
             &workload_with_dependencies,
-            &parameter_storage_mock
+            &wl_state_store_mock
         ));
     }
 
@@ -190,20 +168,15 @@
             )]),
         );
 
-<<<<<<< HEAD
-        let execution_state = Box::leak(Box::new(Some(ExecutionState::succeeded())));
-        let mut parameter_storage_mock = MockWorkloadStateStore::default();
-=======
         let execution_state = ExecutionState::succeeded();
-        let mut parameter_storage_mock = MockParameterStorage::default();
->>>>>>> 2fe1430f
-        parameter_storage_mock
+        let mut wl_state_store_mock = MockWorkloadStateStore::default();
+        wl_state_store_mock
             .states_storage
             .insert(WORKLOAD_NAME_2.to_owned(), execution_state);
 
         assert!(DependencyStateValidator::delete_fulfilled(
             &deleted_workload_with_dependencies,
-            &parameter_storage_mock
+            &wl_state_store_mock
         ));
     }
 
@@ -218,20 +191,15 @@
             )]),
         );
 
-<<<<<<< HEAD
-        let execution_state = Box::leak(Box::new(Some(ExecutionState::running())));
-        let mut parameter_storage_mock = MockWorkloadStateStore::default();
-=======
         let execution_state = ExecutionState::running();
-        let mut parameter_storage_mock = MockParameterStorage::default();
->>>>>>> 2fe1430f
-        parameter_storage_mock
+        let mut wl_state_store_mock = MockWorkloadStateStore::default();
+        wl_state_store_mock
             .states_storage
             .insert(WORKLOAD_NAME_2.to_owned(), execution_state);
 
         assert!(!DependencyStateValidator::delete_fulfilled(
             &deleted_workload_with_dependencies,
-            &parameter_storage_mock
+            &wl_state_store_mock
         ));
     }
 
@@ -246,19 +214,11 @@
             )]),
         );
 
-<<<<<<< HEAD
-        let mut parameter_storage_mock = MockWorkloadStateStore::default();
-        parameter_storage_mock
-            .expect_get_state_of_workload()
-            .once()
-            .return_const(None);
-=======
-        let parameter_storage_mock = MockParameterStorage::default();
->>>>>>> 2fe1430f
+        let wl_state_store_mock = MockWorkloadStateStore::default();
 
         assert!(DependencyStateValidator::delete_fulfilled(
             &deleted_workload_with_dependencies,
-            &parameter_storage_mock
+            &wl_state_store_mock
         ));
     }
 }